[
  {
    "extension_name": "aaron-bond.better-comments",
    "display_name": "Better Comments",
    "short_description": "Improve your code commenting by annotating with alert, informational, TODOs, and more!",
    "latest_version": "3.0.2",
    "last_updated": "2022-07-30T01:30:35.297Z",
    "version_history": [
      {
        "version": "3.0.2",
        "lastUpdated": "2022-07-30T01:30:35.297Z"
      },
      {
        "version": "3.0.1",
        "lastUpdated": "2022-07-30T01:24:03.203Z"
      },
      {
        "version": "3.0.0",
        "lastUpdated": "2022-04-05T12:52:28.02Z"
      },
      {
        "version": "2.1.0",
        "lastUpdated": "2020-07-13T20:25:18.917Z"
      },
      {
        "version": "2.0.5",
        "lastUpdated": "2019-05-15T14:31:00.7Z"
      },
      {
        "version": "2.0.4",
        "lastUpdated": "2019-05-14T15:25:44.18Z"
      },
      {
        "version": "2.0.3",
        "lastUpdated": "2018-11-04T23:58:06.19Z"
      },
      {
        "version": "2.0.2",
        "lastUpdated": "2018-10-10T19:32:00.707Z"
      },
      {
        "version": "2.0.1",
        "lastUpdated": "2018-09-26T18:45:44.693Z"
      },
      {
        "version": "2.0.0",
        "lastUpdated": "2018-09-20T18:41:55.19Z"
      },
      {
        "version": "1.3.0",
        "lastUpdated": "2018-09-13T21:45:35.953Z"
      },
      {
        "version": "1.2.9",
        "lastUpdated": "2018-09-08T16:02:13.99Z"
      },
      {
        "version": "1.2.8",
        "lastUpdated": "2018-09-03T17:49:54.76Z"
      },
      {
        "version": "1.2.7",
        "lastUpdated": "2018-09-02T14:24:18.83Z"
      },
      {
        "version": "1.2.6",
        "lastUpdated": "2018-06-10T19:40:02.02Z"
      },
      {
        "version": "1.2.5",
        "lastUpdated": "2018-06-04T16:31:46.99Z"
      },
      {
        "version": "1.2.4",
        "lastUpdated": "2018-05-31T20:31:43.933Z"
      },
      {
        "version": "1.2.3",
        "lastUpdated": "2018-05-20T15:25:49.433Z"
      },
      {
        "version": "1.2.2",
        "lastUpdated": "2018-04-15T12:16:31.11Z"
      },
      {
        "version": "1.2.1",
        "lastUpdated": "2018-03-20T15:13:24.33Z"
      }
    ],
    "categories": ["Formatters"],
    "tags": [],
    "download_url": "https://marketplace.visualstudio.com/_apis/public/gallery/publishers/aaron-bond/vsextensions/better-comments/3.0.2/vspackage",
    "marketplace_url": "https://marketplace.visualstudio.com/items?itemName=aaron-bond.better-comments"
  },
  {
    "extension_name": "alefragnani.Bookmarks",
    "display_name": "Bookmarks",
    "short_description": "Mark lines and jump to them",
    "latest_version": "13.5.0",
    "last_updated": "2024-04-03T10:40:14.51Z",
    "version_history": [
      {
        "version": "13.5.0",
        "lastUpdated": "2024-04-03T10:40:14.51Z"
      },
      {
        "version": "13.4.2",
        "lastUpdated": "2023-10-07T00:02:17.47Z"
      },
      {
        "version": "13.4.1",
        "lastUpdated": "2023-07-12T23:57:09.463Z"
      },
      {
        "version": "13.4.0",
        "lastUpdated": "2023-07-12T23:41:42.357Z"
      },
      {
        "version": "13.3.1",
        "lastUpdated": "2022-07-18T15:47:31.197Z"
      },
      {
        "version": "13.3.0",
        "lastUpdated": "2022-05-08T23:22:21.943Z"
      },
      {
        "version": "13.2.4",
        "lastUpdated": "2022-02-23T21:42:32.88Z"
      },
      {
        "version": "13.2.3",
        "lastUpdated": "2022-02-09T00:36:38.987Z"
      },
      {
        "version": "13.2.2",
        "lastUpdated": "2021-10-08T03:32:08.693Z"
      },
      {
        "version": "13.2.1",
        "lastUpdated": "2021-09-06T00:03:56.697Z"
      },
      {
        "version": "13.2.0",
        "lastUpdated": "2021-09-05T21:04:26.497Z"
      },
      {
        "version": "13.1.0",
        "lastUpdated": "2021-06-10T20:39:17.02Z"
      },
      {
        "version": "13.0.4",
        "lastUpdated": "2021-03-13T21:31:34.533Z"
      },
      {
        "version": "13.0.3",
        "lastUpdated": "2021-03-04T03:19:37.857Z"
      },
      {
        "version": "13.0.2",
        "lastUpdated": "2021-02-25T15:50:41.907Z"
      },
      {
        "version": "13.0.1",
        "lastUpdated": "2021-02-15T15:23:17.023Z"
      },
      {
        "version": "13.0.0",
        "lastUpdated": "2021-02-14T00:10:14.967Z"
      },
      {
        "version": "12.1.4",
        "lastUpdated": "2021-01-19T01:37:20.9Z"
      },
      {
        "version": "12.1.3",
        "lastUpdated": "2021-01-16T12:49:34.14Z"
      },
      {
        "version": "12.1.2",
        "lastUpdated": "2021-01-07T15:39:42.93Z"
      }
    ],
    "categories": ["Other"],
    "tags": ["bookmark", "jump", "keybindings", "mark", "multi-root ready", "navigation", "selection", "sticky"],
    "download_url": "https://marketplace.visualstudio.com/_apis/public/gallery/publishers/alefragnani/vsextensions/Bookmarks/13.5.0/vspackage",
    "marketplace_url": "https://marketplace.visualstudio.com/items?itemName=alefragnani.Bookmarks"
  },
  {
    "extension_name": "alefragnani.project-manager",
    "display_name": "Project Manager",
    "short_description": "Easily switch between projects",
    "latest_version": "12.8.0",
    "last_updated": "2024-03-29T18:21:00.053Z",
    "version_history": [
      {
        "version": "12.8.0",
        "lastUpdated": "2024-03-29T18:21:00.053Z"
      },
      {
        "version": "12.7.0",
        "lastUpdated": "2022-09-03T00:28:58.19Z"
      },
      {
        "version": "12.6.1",
        "lastUpdated": "2022-07-17T13:37:34.29Z"
      },
      {
        "version": "12.6.0",
        "lastUpdated": "2022-05-22T20:31:46.143Z"
      },
      {
        "version": "12.5.0",
        "lastUpdated": "2022-02-09T00:34:05.107Z"
      },
      {
        "version": "12.4.0",
        "lastUpdated": "2021-09-09T01:00:28.15Z"
      },
      {
        "version": "12.3.0",
        "lastUpdated": "2021-07-12T00:15:59.387Z"
      },
      {
        "version": "12.2.0",
        "lastUpdated": "2021-06-10T20:38:27.593Z"
      },
      {
        "version": "12.1.0",
        "lastUpdated": "2021-04-02T17:31:28.62Z"
      },
      {
        "version": "12.0.1",
        "lastUpdated": "2020-11-23T23:48:01.907Z"
      },
      {
        "version": "12.0.0",
        "lastUpdated": "2020-11-20T01:55:52.733Z"
      },
      {
        "version": "11.3.1",
        "lastUpdated": "2020-10-17T00:07:12.873Z"
      },
      {
        "version": "11.3.0",
        "lastUpdated": "2020-09-06T17:23:33.207Z"
      },
      {
        "version": "11.2.0",
        "lastUpdated": "2020-08-20T01:11:40.26Z"
      },
      {
        "version": "11.1.0",
        "lastUpdated": "2020-06-20T01:15:44.7Z"
      },
      {
        "version": "11.0.1",
        "lastUpdated": "2020-05-20T00:58:04.39Z"
      },
      {
        "version": "11.0.0",
        "lastUpdated": "2020-05-14T21:16:10.96Z"
      },
      {
        "version": "10.12.0",
        "lastUpdated": "2020-04-25T17:57:33.303Z"
      },
      {
        "version": "10.11.0",
        "lastUpdated": "2020-03-06T22:56:20.437Z"
      },
      {
        "version": "10.10.0",
        "lastUpdated": "2020-01-26T01:06:44.627Z"
      }
    ],
    "categories": ["Other"],
    "tags": ["folder", "git", "keybindings", "manage", "mercurial", "multi-root ready", "project", "svn", "switch", "workspace"],
    "download_url": "https://marketplace.visualstudio.com/_apis/public/gallery/publishers/alefragnani/vsextensions/project-manager/12.8.0/vspackage",
    "marketplace_url": "https://marketplace.visualstudio.com/items?itemName=alefragnani.project-manager"
  },
  {
    "extension_name": "Alibaba-Cloud.tongyi-lingma",
    "display_name": "TONGYI Lingma",
    "short_description": "Type Less, Code More",
    "latest_version": "2.1.3",
    "last_updated": "2025-02-21T16:53:02.063Z",
    "version_history": [
      {
        "version": "2.1.3",
        "lastUpdated": "2025-02-21T16:53:02.063Z"
      },
      {
        "version": "2.1.2",
        "lastUpdated": "2025-02-20T14:41:19.683Z"
      },
      {
        "version": "2.1.1",
        "lastUpdated": "2025-02-12T13:19:21.213Z"
      },
      {
        "version": "2.1.0",
        "lastUpdated": "2025-02-11T14:30:26.867Z"
      },
      {
        "version": "2.0.8",
        "lastUpdated": "2025-01-23T13:06:52.08Z"
      },
      {
        "version": "2.0.7",
        "lastUpdated": "2025-01-16T14:12:43.63Z"
      },
      {
        "version": "2.0.6",
        "lastUpdated": "2025-01-13T13:41:59.957Z"
      },
      {
        "version": "2.0.5",
        "lastUpdated": "2025-01-11T13:10:32.023Z"
      },
      {
        "version": "2.0.4",
        "lastUpdated": "2025-01-10T13:03:52.903Z"
      },
      {
        "version": "2.0.3",
        "lastUpdated": "2025-01-02T13:30:54.81Z"
      },
      {
        "version": "2.0.2",
        "lastUpdated": "2024-12-31T13:28:54.377Z"
      },
      {
        "version": "2.0.1",
        "lastUpdated": "2024-12-24T14:56:23.373Z"
      },
      {
        "version": "2.0.0",
        "lastUpdated": "2024-12-23T14:55:43.087Z"
      },
      {
        "version": "1.4.15",
        "lastUpdated": "2024-12-13T13:37:02.397Z"
      },
      {
        "version": "1.4.14",
        "lastUpdated": "2024-12-06T14:01:22.017Z"
      },
      {
        "version": "1.4.13",
        "lastUpdated": "2024-11-29T13:20:11.547Z"
      },
      {
        "version": "1.4.12",
        "lastUpdated": "2024-11-25T14:15:07.74Z"
      },
      {
        "version": "1.4.11",
        "lastUpdated": "2024-11-22T13:44:08.913Z"
      },
      {
        "version": "1.4.10",
        "lastUpdated": "2024-11-15T13:29:22.833Z"
      },
      {
        "version": "1.4.9",
        "lastUpdated": "2024-11-14T13:27:30.397Z"
      }
    ],
    "categories": ["Programming Languages", "Snippets", "Machine Learning", "Education"],
    "tags": [
      "ai coding assistant",
      "AI 自动编程",
      "aliyun",
      "autocoding",
      "autocomplete",
      "c#",
      "chatglm",
      "code generation",
      "codegen",
      "go",
      "inline completion",
      "java",
      "javascript",
      "keybindings",
      "lingma",
      "php",
      "python",
      "tongyi",
      "tongyilingma",
      "tongyiqianwen",
      "typescript",
      "灵码",
      "编码助手",
      "通义",
      "通义千问",
      "通义灵码",
      "阿里云"
    ],
    "download_url": "https://marketplace.visualstudio.com/_apis/public/gallery/publishers/Alibaba-Cloud/vsextensions/tongyi-lingma/2.1.3/vspackage",
    "marketplace_url": "https://marketplace.visualstudio.com/items?itemName=Alibaba-Cloud.tongyi-lingma"
  },
  {
    "extension_name": "aminer.codegeex",
    "display_name": "CodeGeeX: AI Coding Assistant",
    "short_description": "CodeGeeX is an AI-based coding assistant, which can suggest code in the current or following lines.  It is powered by a large-scale multilingual code generation model with 13 billion parameters, pretrained on a large code corpus of more than 20 programming languages.",
    "latest_version": "2.21.2",
    "last_updated": "2025-02-20T05:53:42.437Z",
    "version_history": [
      {
        "version": "2.21.2",
        "lastUpdated": "2025-02-20T05:53:42.437Z"
      },
      {
        "version": "2.21.1",
        "lastUpdated": "2025-01-23T07:08:10.4Z"
      },
      {
        "version": "2.21.0",
        "lastUpdated": "2025-01-20T02:30:58.903Z"
      },
      {
        "version": "2.20.1",
        "lastUpdated": "2024-12-25T07:15:53.133Z"
      },
      {
        "version": "2.20.0",
        "lastUpdated": "2024-12-23T13:16:38.97Z"
      },
      {
        "version": "2.19.0",
        "lastUpdated": "2024-12-04T11:53:53.48Z"
      },
      {
        "version": "2.18.0",
        "lastUpdated": "2024-11-20T14:06:13.06Z"
      },
      {
        "version": "2.17.7",
        "lastUpdated": "2024-11-01T02:30:23.223Z"
      },
      {
        "version": "2.17.6",
        "lastUpdated": "2024-10-28T07:51:01.867Z"
      },
      {
        "version": "2.17.5",
        "lastUpdated": "2024-10-21T06:26:09.343Z"
      },
      {
        "version": "2.17.4",
        "lastUpdated": "2024-10-16T09:47:17.98Z"
      },
      {
        "version": "2.17.3",
        "lastUpdated": "2024-10-09T11:12:23.02Z"
      },
      {
        "version": "2.17.2",
        "lastUpdated": "2024-10-09T10:42:42.477Z"
      },
      {
        "version": "2.17.1",
        "lastUpdated": "2024-10-08T06:35:27.187Z"
      },
      {
        "version": "2.17.0",
        "lastUpdated": "2024-09-20T02:31:03.223Z"
      },
      {
        "version": "2.16.2",
        "lastUpdated": "2024-09-12T11:19:37.523Z"
      },
      {
        "version": "2.16.1",
        "lastUpdated": "2024-09-06T09:19:16.633Z"
      },
      {
        "version": "2.16.0",
        "lastUpdated": "2024-09-05T11:38:21.583Z"
      },
      {
        "version": "2.15.1724395434",
        "lastUpdated": "2024-08-23T06:51:01.233Z"
      },
      {
        "version": "2.15.1",
        "lastUpdated": "2024-08-23T07:15:55.2Z"
      }
    ],
    "categories": ["Programming Languages", "Snippets", "Machine Learning"],
    "tags": [
      "ai",
      "autocomplete",
      "c#",
      "c++",
      "chat",
      "chatglm",
      "code explanation",
      "code generation",
      "codegeex",
      "glm",
      "go",
      "inline completion",
      "java",
      "javascript",
      "keybindings",
      "php",
      "python",
      "typescript",
      "zhipu",
      "zhipu ai",
      "智谱",
      "智谱AI"
    ],
    "download_url": "https://marketplace.visualstudio.com/_apis/public/gallery/publishers/aminer/vsextensions/codegeex/2.21.2/vspackage",
    "marketplace_url": "https://marketplace.visualstudio.com/items?itemName=aminer.codegeex"
  },
  {
    "extension_name": "antfu.browse-lite",
    "display_name": "Browse Lite",
    "short_description": "Embedded browser in VS Code.",
    "latest_version": "0.3.9",
    "last_updated": "2024-03-25T11:33:28.53Z",
    "version_history": [
      {
        "version": "0.3.9",
        "lastUpdated": "2024-03-25T11:33:28.53Z"
      },
      {
        "version": "0.3.8",
        "lastUpdated": "2024-03-05T11:11:27.983Z"
      },
      {
        "version": "0.3.7",
        "lastUpdated": "2023-12-27T16:29:32.897Z"
      },
      {
        "version": "0.3.6",
        "lastUpdated": "2023-10-26T18:02:28.713Z"
      },
      {
        "version": "0.3.5",
        "lastUpdated": "2023-10-17T12:35:13.353Z"
      },
      {
        "version": "0.3.4",
        "lastUpdated": "2023-10-17T09:15:45.077Z"
      },
      {
        "version": "0.3.2",
        "lastUpdated": "2023-03-19T10:52:39.073Z"
      },
      {
        "version": "0.3.1",
        "lastUpdated": "2023-01-26T15:46:48.587Z"
      },
      {
        "version": "0.3.0",
        "lastUpdated": "2022-04-27T11:51:28.073Z"
      },
      {
        "version": "0.2.18",
        "lastUpdated": "2022-04-27T08:06:19.71Z"
      },
      {
        "version": "0.2.16",
        "lastUpdated": "2021-10-30T19:11:07.36Z"
      },
      {
        "version": "0.2.15",
        "lastUpdated": "2021-09-13T01:17:00.703Z"
      },
      {
        "version": "0.2.14",
        "lastUpdated": "2021-09-01T16:29:51.05Z"
      },
      {
        "version": "0.2.13",
        "lastUpdated": "2021-06-09T17:05:13.273Z"
      },
      {
        "version": "0.2.11",
        "lastUpdated": "2021-06-09T16:49:07.93Z"
      },
      {
        "version": "0.2.10",
        "lastUpdated": "2021-06-09T16:44:35.48Z"
      },
      {
        "version": "0.2.9",
        "lastUpdated": "2021-06-06T09:39:55.07Z"
      },
      {
        "version": "0.2.8",
        "lastUpdated": "2021-03-23T09:01:56.71Z"
      },
      {
        "version": "0.2.6",
        "lastUpdated": "2021-03-11T15:19:51.627Z"
      },
      {
        "version": "0.2.5",
        "lastUpdated": "2021-03-11T14:41:34.09Z"
      }
    ],
    "categories": ["Other"],
    "tags": ["debuggers"],
    "download_url": "https://marketplace.visualstudio.com/_apis/public/gallery/publishers/antfu/vsextensions/browse-lite/0.3.9/vspackage",
    "marketplace_url": "https://marketplace.visualstudio.com/items?itemName=antfu.browse-lite"
  },
  {
    "extension_name": "antfu.goto-alias",
    "display_name": "Goto definition alias",
    "short_description": "Go to definition following alias redirections",
    "latest_version": "0.2.1",
    "last_updated": "2024-11-04T04:40:21.54Z",
    "version_history": [
      {
        "version": "0.2.1",
        "lastUpdated": "2024-11-04T04:40:21.54Z"
      },
      {
        "version": "0.2.0",
        "lastUpdated": "2024-10-28T13:04:36.187Z"
      },
      {
        "version": "0.1.8",
        "lastUpdated": "2024-10-05T04:58:27.54Z"
      },
      {
        "version": "0.1.6",
        "lastUpdated": "2024-01-11T10:20:05.55Z"
      },
      {
        "version": "0.1.5",
        "lastUpdated": "2024-01-08T10:33:58.607Z"
      },
      {
        "version": "0.1.4",
        "lastUpdated": "2023-12-29T07:01:55.823Z"
      },
      {
        "version": "0.1.2",
        "lastUpdated": "2023-07-18T09:27:19.27Z"
      },
      {
        "version": "0.1.1",
        "lastUpdated": "2023-04-02T12:29:53.02Z"
      },
      {
        "version": "0.1.0",
        "lastUpdated": "2022-05-11T10:47:16.143Z"
      },
      {
        "version": "0.0.2",
        "lastUpdated": "2022-05-11T05:59:54.64Z"
      },
      {
        "version": "0.0.1",
        "lastUpdated": "2022-05-11T05:33:52.38Z"
      }
    ],
    "categories": ["Other"],
    "tags": ["javascript", "javascriptreact", "typescript", "typescriptreact", "vue"],
    "download_url": "https://marketplace.visualstudio.com/_apis/public/gallery/publishers/antfu/vsextensions/goto-alias/0.2.1/vspackage",
    "marketplace_url": "https://marketplace.visualstudio.com/items?itemName=antfu.goto-alias"
  },
  {
    "extension_name": "antfu.iconify",
    "display_name": "Iconify IntelliSense",
    "short_description": "Intelligent Iconify previewing and searching for VS Code",
    "latest_version": "0.10.2",
    "last_updated": "2024-11-18T04:01:18.243Z",
    "version_history": [
      {
        "version": "0.10.2",
        "lastUpdated": "2024-11-18T04:01:18.243Z"
      },
      {
        "version": "0.10.1",
        "lastUpdated": "2024-11-17T15:20:40.967Z"
      },
      {
        "version": "0.10.0",
        "lastUpdated": "2024-11-16T08:55:18.45Z"
      },
      {
        "version": "0.9.5",
        "lastUpdated": "2024-10-12T05:42:25.72Z"
      },
      {
        "version": "0.9.4",
        "lastUpdated": "2024-09-27T05:57:15.67Z"
      },
      {
        "version": "0.9.3",
        "lastUpdated": "2024-08-12T10:55:07.12Z"
      },
      {
        "version": "0.9.2",
        "lastUpdated": "2024-07-25T16:20:08.887Z"
      },
      {
        "version": "0.9.1",
        "lastUpdated": "2024-07-17T17:59:25.883Z"
      },
      {
        "version": "0.9.0",
        "lastUpdated": "2024-07-16T12:51:50.177Z"
      },
      {
        "version": "0.8.1",
        "lastUpdated": "2024-05-03T09:23:24.72Z"
      },
      {
        "version": "0.7.6",
        "lastUpdated": "2024-04-08T13:49:31.477Z"
      },
      {
        "version": "0.7.5",
        "lastUpdated": "2024-02-16T09:16:54.44Z"
      },
      {
        "version": "0.7.4",
        "lastUpdated": "2023-12-29T07:23:27.627Z"
      },
      {
        "version": "0.7.3",
        "lastUpdated": "2023-12-28T11:18:39.427Z"
      },
      {
        "version": "0.7.1",
        "lastUpdated": "2023-10-26T08:01:11.6Z"
      },
      {
        "version": "0.7.0",
        "lastUpdated": "2023-08-29T08:38:04.08Z"
      },
      {
        "version": "0.6.1",
        "lastUpdated": "2023-08-06T11:08:15.123Z"
      },
      {
        "version": "0.6.0",
        "lastUpdated": "2023-08-01T12:06:43.96Z"
      },
      {
        "version": "0.5.4",
        "lastUpdated": "2023-06-27T13:07:54.903Z"
      },
      {
        "version": "0.5.3",
        "lastUpdated": "2023-05-10T16:23:01.987Z"
      }
    ],
    "categories": ["Snippets", "Visualization"],
    "tags": ["css", "django-html", "handlebars", "html", "iconify", "icons", "javascript", "javascriptreact", "markdown", "mdx", "snippet", "svelte", "typescript", "typescriptreact", "vue"],
    "download_url": "https://marketplace.visualstudio.com/_apis/public/gallery/publishers/antfu/vsextensions/iconify/0.10.2/vspackage",
    "marketplace_url": "https://marketplace.visualstudio.com/items?itemName=antfu.iconify"
  },
  {
    "extension_name": "antfu.unocss",
    "display_name": "UnoCSS",
    "short_description": "UnoCSS for VS Code",
    "latest_version": "66.0.0",
    "last_updated": "2025-02-18T09:23:31.97Z",
    "version_history": [
      {
        "version": "66.0.0",
        "lastUpdated": "2025-02-18T09:23:31.97Z"
      },
      {
        "version": "65.5.0",
        "lastUpdated": "2025-02-15T08:24:33.65Z"
      },
      {
        "version": "65.4.3",
        "lastUpdated": "2025-01-22T06:03:21.727Z"
      },
      {
        "version": "65.4.2",
        "lastUpdated": "2025-01-16T09:31:14.337Z"
      },
      {
        "version": "65.4.0",
        "lastUpdated": "2025-01-10T08:21:10.533Z"
      },
      {
        "version": "0.65.4",
        "lastUpdated": "2025-01-08T08:36:16.78Z"
      },
      {
        "version": "0.65.3",
        "lastUpdated": "2024-12-25T09:38:09.71Z"
      },
      {
        "version": "0.65.2",
        "lastUpdated": "2024-12-19T07:38:20.727Z"
      },
      {
        "version": "0.65.1",
        "lastUpdated": "2024-12-04T06:21:44.103Z"
      },
      {
        "version": "0.65.0",
        "lastUpdated": "2024-12-02T10:31:07.973Z"
      },
      {
        "version": "0.64.1",
        "lastUpdated": "2024-11-15T05:50:15.717Z"
      },
      {
        "version": "0.64.0",
        "lastUpdated": "2024-11-05T08:27:46.773Z"
      },
      {
        "version": "0.63.6",
        "lastUpdated": "2024-10-22T06:20:29.03Z"
      },
      {
        "version": "0.63.5",
        "lastUpdated": "2024-10-22T06:02:44.763Z"
      },
      {
        "version": "0.63.4",
        "lastUpdated": "2024-10-08T09:35:36.08Z"
      },
      {
        "version": "0.63.3",
        "lastUpdated": "2024-10-04T04:01:54.177Z"
      },
      {
        "version": "0.63.2",
        "lastUpdated": "2024-10-02T02:50:48.723Z"
      },
      {
        "version": "0.63.1",
        "lastUpdated": "2024-09-29T02:01:59.67Z"
      },
      {
        "version": "0.62.4",
        "lastUpdated": "2024-09-16T13:29:36.14Z"
      },
      {
        "version": "0.62.3",
        "lastUpdated": "2024-08-24T16:15:28.767Z"
      }
    ],
    "categories": ["Other"],
    "tags": [],
    "download_url": "https://marketplace.visualstudio.com/_apis/public/gallery/publishers/antfu/vsextensions/unocss/66.0.0/vspackage",
    "marketplace_url": "https://marketplace.visualstudio.com/items?itemName=antfu.unocss"
  },
  {
    "extension_name": "antfu.vite",
    "display_name": "Vite",
    "short_description": "VS Code for Vite",
    "latest_version": "0.2.5",
    "last_updated": "2021-06-06T09:44:25.68Z",
    "version_history": [
      {
        "version": "0.2.5",
        "lastUpdated": "2021-06-06T09:44:25.68Z"
      },
      {
        "version": "0.2.4",
        "lastUpdated": "2021-05-07T07:06:09.43Z"
      },
      {
        "version": "0.2.3",
        "lastUpdated": "2021-03-31T05:55:14.907Z"
      },
      {
        "version": "0.2.1",
        "lastUpdated": "2021-03-11T15:26:45.903Z"
      },
      {
        "version": "0.2.0",
        "lastUpdated": "2021-03-11T15:02:46.537Z"
      },
      {
        "version": "0.1.9",
        "lastUpdated": "2021-03-11T14:08:14.85Z"
      },
      {
        "version": "0.1.8",
        "lastUpdated": "2021-03-11T13:59:34.907Z"
      },
      {
        "version": "0.1.6",
        "lastUpdated": "2021-03-07T07:58:01.103Z"
      },
      {
        "version": "0.1.5",
        "lastUpdated": "2021-03-05T10:05:38.07Z"
      },
      {
        "version": "0.1.4",
        "lastUpdated": "2021-03-03T06:34:14.63Z"
      },
      {
        "version": "0.1.3",
        "lastUpdated": "2021-03-03T04:55:36.943Z"
      },
      {
        "version": "0.1.2",
        "lastUpdated": "2021-03-02T07:17:18.983Z"
      },
      {
        "version": "0.1.1",
        "lastUpdated": "2021-03-01T10:27:20.987Z"
      },
      {
        "version": "0.1.0",
        "lastUpdated": "2021-03-01T09:32:24.483Z"
      },
      {
        "version": "0.0.6",
        "lastUpdated": "2021-03-01T08:37:45.813Z"
      },
      {
        "version": "0.0.5",
        "lastUpdated": "2021-03-01T04:05:05.68Z"
      },
      {
        "version": "0.0.4",
        "lastUpdated": "2021-03-01T03:34:04.763Z"
      },
      {
        "version": "0.0.3",
        "lastUpdated": "2021-03-01T01:17:33.78Z"
      },
      {
        "version": "0.0.1",
        "lastUpdated": "2021-02-28T22:23:46.3Z"
      },
      {
        "version": "0.0.0",
        "lastUpdated": "2021-02-28T17:24:29.657Z"
      }
    ],
    "categories": ["Other"],
    "tags": [],
    "download_url": "https://marketplace.visualstudio.com/_apis/public/gallery/publishers/antfu/vsextensions/vite/0.2.5/vspackage",
    "marketplace_url": "https://marketplace.visualstudio.com/items?itemName=antfu.vite"
  },
  {
    "extension_name": "astro-build.astro-vscode",
    "display_name": "Astro",
    "short_description": "Language support for Astro",
    "latest_version": "2.15.4",
    "last_updated": "2024-10-25T19:20:33.81Z",
    "version_history": [
      {
        "version": "2.15.4",
        "lastUpdated": "2024-10-25T19:20:33.81Z"
      },
      {
        "version": "2.15.3",
        "lastUpdated": "2024-10-17T12:17:36.82Z"
      },
      {
        "version": "2.15.2",
        "lastUpdated": "2024-10-07T13:31:54.637Z"
      },
      {
        "version": "2.15.1",
        "lastUpdated": "2024-10-07T13:10:02.497Z"
      },
      {
        "version": "2.14.2",
        "lastUpdated": "2024-09-06T09:42:51.79Z"
      },
      {
        "version": "2.14.1",
        "lastUpdated": "2024-08-18T22:22:33.953Z"
      },
      {
        "version": "2.14.0",
        "lastUpdated": "2024-08-15T10:22:49.08Z"
      },
      {
        "version": "2.13.4",
        "lastUpdated": "2024-08-14T11:56:41.89Z"
      },
      {
        "version": "2.13.3",
        "lastUpdated": "2024-08-13T10:57:54.377Z"
      },
      {
        "version": "2.13.2",
        "lastUpdated": "2024-08-06T17:14:13.43Z"
      },
      {
        "version": "2.13.1",
        "lastUpdated": "2024-07-31T16:26:19.01Z"
      },
      {
        "version": "2.13.0",
        "lastUpdated": "2024-07-31T12:18:06.07Z"
      },
      {
        "version": "2.12.8",
        "lastUpdated": "2024-07-25T22:59:20.09Z"
      },
      {
        "version": "2.12.7",
        "lastUpdated": "2024-07-25T22:12:02.923Z"
      },
      {
        "version": "2.12.6",
        "lastUpdated": "2024-07-23T14:16:32.627Z"
      },
      {
        "version": "2.11.0",
        "lastUpdated": "2024-07-08T11:26:59.96Z"
      },
      {
        "version": "2.10.2",
        "lastUpdated": "2024-05-15T14:58:36.947Z"
      },
      {
        "version": "2.10.1",
        "lastUpdated": "2024-05-15T13:43:19.717Z"
      },
      {
        "version": "2.10.0",
        "lastUpdated": "2024-05-15T12:16:48.51Z"
      },
      {
        "version": "2.9.1",
        "lastUpdated": "2024-05-15T10:07:05.947Z"
      }
    ],
    "categories": ["Programming Languages", "Linters", "Formatters"],
    "tags": ["astro", "javascript", "node", "react", "snippet", "Static site generator", "svelte", "typescript", "vue"],
    "download_url": "https://marketplace.visualstudio.com/_apis/public/gallery/publishers/astro-build/vsextensions/astro-vscode/2.15.4/vspackage",
    "marketplace_url": "https://marketplace.visualstudio.com/items?itemName=astro-build.astro-vscode"
  },
  {
    "extension_name": "BeilunYang.cursor-rules",
    "display_name": "Cursor Rules",
    "short_description": "An extension for Cursor and VSCode that lets you pull .cursorrules files from the https://github.com/PatrickJS/awesome-cursorrules repository",
    "latest_version": "0.2.0",
    "last_updated": "2024-11-25T17:00:51.35Z",
    "version_history": [
      {
        "version": "0.2.0",
        "lastUpdated": "2024-11-25T17:00:51.35Z"
      },
      {
        "version": "0.1.0",
        "lastUpdated": "2024-11-11T18:19:44.89Z"
      }
    ],
    "categories": ["AI"],
    "tags": [],
    "download_url": "https://marketplace.visualstudio.com/_apis/public/gallery/publishers/BeilunYang/vsextensions/cursor-rules/0.2.0/vspackage",
    "marketplace_url": "https://marketplace.visualstudio.com/items?itemName=BeilunYang.cursor-rules"
  },
  {
    "extension_name": "biomejs.biome",
    "display_name": "Biome",
    "short_description": "Toolchain of the web",
    "latest_version": "2025.2.72227",
    "last_updated": "2025-02-07T22:31:26.97Z",
    "version_history": [
      {
        "version": "2025.2.72227",
        "lastUpdated": "2025-02-07T22:31:26.97Z"
      },
      {
        "version": "2025.2.72121",
        "lastUpdated": "2025-02-07T21:24:46.587Z"
      },
      {
        "version": "2025.2.61917",
        "lastUpdated": "2025-02-06T19:21:18.263Z"
      },
      {
        "version": "2025.1.272056",
        "lastUpdated": "2025-01-27T21:00:28.6Z"
      },
      {
        "version": "2024.12.22126",
        "lastUpdated": "2024-12-02T21:32:40.17Z"
      },
      {
        "version": "2024.11.301111",
        "lastUpdated": "2024-11-30T11:15:27.073Z"
      },
      {
        "version": "2024.11.291058",
        "lastUpdated": "2024-11-29T11:02:37.507Z"
      },
      {
        "version": "2024.11.291004",
        "lastUpdated": "2024-11-29T10:08:20.43Z"
      },
      {
        "version": "2024.11.211321",
        "lastUpdated": "2024-11-21T13:26:06.2Z"
      },
      {
        "version": "2024.10.131712",
        "lastUpdated": "2024-10-13T17:16:15.14Z"
      },
      {
        "version": "2024.10.131556",
        "lastUpdated": "2024-10-13T15:59:36.347Z"
      },
      {
        "version": "2024.10.40751",
        "lastUpdated": "2024-10-04T07:55:20.323Z"
      },
      {
        "version": "2024.10.20458",
        "lastUpdated": "2024-10-02T05:01:50.087Z"
      },
      {
        "version": "2024.9.200949",
        "lastUpdated": "2024-09-20T09:53:13.963Z"
      },
      {
        "version": "2024.9.161829",
        "lastUpdated": "2024-09-16T18:33:54.1Z"
      },
      {
        "version": "2024.9.91939",
        "lastUpdated": "2024-09-09T19:43:19.753Z"
      },
      {
        "version": "2024.8.301002",
        "lastUpdated": "2024-08-30T10:06:23.59Z"
      },
      {
        "version": "2024.8.300856",
        "lastUpdated": "2024-08-30T09:00:08.47Z"
      },
      {
        "version": "2024.8.221006",
        "lastUpdated": "2024-08-22T10:10:11.407Z"
      },
      {
        "version": "2024.8.221001",
        "lastUpdated": "2024-08-22T10:05:48.967Z"
      }
    ],
    "categories": ["Linters", "Formatters"],
    "tags": ["biome_syntax_tree", "Formatter", "Linter"],
    "download_url": "https://marketplace.visualstudio.com/_apis/public/gallery/publishers/biomejs/vsextensions/biome/2025.2.72227/vspackage",
    "marketplace_url": "https://marketplace.visualstudio.com/items?itemName=biomejs.biome"
  },
  {
    "extension_name": "bradlc.vscode-tailwindcss",
    "display_name": "Tailwind CSS IntelliSense",
    "short_description": "Intelligent Tailwind CSS tooling for VS Code",
    "latest_version": "0.14.7",
    "last_updated": "2025-02-25T16:45:03.717Z",
    "version_history": [
      {
        "version": "0.14.7",
        "lastUpdated": "2025-02-25T16:45:03.717Z"
      },
      {
        "version": "0.14.6",
        "lastUpdated": "2025-02-18T12:56:51.063Z"
      },
      {
        "version": "0.14.5",
        "lastUpdated": "2025-02-17T18:15:12.477Z"
      },
      {
        "version": "0.14.4",
        "lastUpdated": "2025-02-12T14:47:09.047Z"
      },
      {
        "version": "0.14.3",
        "lastUpdated": "2025-02-05T15:33:24.02Z"
      },
      {
        "version": "0.14.2",
        "lastUpdated": "2025-01-29T17:37:22.663Z"
      },
      {
        "version": "0.14.1",
        "lastUpdated": "2025-01-21T19:35:04.26Z"
      },
      {
        "version": "0.14.0",
        "lastUpdated": "2025-01-21T17:36:24.76Z"
      },
      {
        "version": "0.13.72",
        "lastUpdated": "2025-01-21T16:58:10.713Z"
      },
      {
        "version": "0.13.71",
        "lastUpdated": "2025-01-21T16:27:41.207Z"
      },
      {
        "version": "0.13.70",
        "lastUpdated": "2025-01-21T16:23:29.05Z"
      },
      {
        "version": "0.13.69",
        "lastUpdated": "2025-01-11T21:43:54.937Z"
      },
      {
        "version": "0.13.68",
        "lastUpdated": "2025-01-10T20:04:44.823Z"
      },
      {
        "version": "0.13.67",
        "lastUpdated": "2025-01-10T15:02:05.517Z"
      },
      {
        "version": "0.13.66",
        "lastUpdated": "2025-01-10T14:58:09.553Z"
      },
      {
        "version": "0.13.65",
        "lastUpdated": "2025-01-10T14:50:06.97Z"
      },
      {
        "version": "0.13.64",
        "lastUpdated": "2024-12-21T01:25:25.52Z"
      },
      {
        "version": "0.13.63",
        "lastUpdated": "2024-12-20T17:23:14.883Z"
      },
      {
        "version": "0.13.62",
        "lastUpdated": "2024-12-11T12:27:19.673Z"
      },
      {
        "version": "0.13.61",
        "lastUpdated": "2024-12-09T15:14:47.747Z"
      }
    ],
    "categories": ["Linters"],
    "tags": ["autocomplete", "css", "intellisense", "tailwind", "Tailwind CSS", "tailwindcss", "vscode"],
    "download_url": "https://marketplace.visualstudio.com/_apis/public/gallery/publishers/bradlc/vsextensions/vscode-tailwindcss/0.14.7/vspackage",
    "marketplace_url": "https://marketplace.visualstudio.com/items?itemName=bradlc.vscode-tailwindcss"
  },
  {
    "extension_name": "cake-build.cake-vscode",
    "display_name": "Cake",
    "short_description": "Cake build script language support.",
    "latest_version": "2.1.1",
    "last_updated": "2022-10-11T20:29:04.86Z",
    "version_history": [
      {
        "version": "2.1.1",
        "lastUpdated": "2022-10-11T20:29:04.86Z"
      },
      {
        "version": "2.1.0",
        "lastUpdated": "2022-10-09T19:55:43.553Z"
      },
      {
        "version": "2.0.0",
        "lastUpdated": "2021-12-13T22:13:34.73Z"
      },
      {
        "version": "1.0.0",
        "lastUpdated": "2020-12-01T21:28:06.21Z"
      },
      {
        "version": "0.13.0",
        "lastUpdated": "2020-03-06T18:10:33.02Z"
      },
      {
        "version": "0.12.0",
        "lastUpdated": "2019-04-09T20:36:00.003Z"
      },
      {
        "version": "0.11.4",
        "lastUpdated": "2018-07-10T07:45:35.143Z"
      },
      {
        "version": "0.11.3",
        "lastUpdated": "2018-07-08T15:30:48.953Z"
      },
      {
        "version": "0.11.2",
        "lastUpdated": "2018-07-02T10:21:33.89Z"
      },
      {
        "version": "0.11.1",
        "lastUpdated": "2018-07-01T22:13:06.893Z"
      },
      {
        "version": "0.11.0",
        "lastUpdated": "2018-07-01T20:53:37.61Z"
      },
      {
        "version": "0.10.1",
        "lastUpdated": "2017-11-08T07:57:50.17Z"
      },
      {
        "version": "0.10.0",
        "lastUpdated": "2017-11-07T20:34:07.23Z"
      },
      {
        "version": "0.9.0",
        "lastUpdated": "2017-10-26T20:30:48.327Z"
      },
      {
        "version": "0.8.1",
        "lastUpdated": "2017-08-07T20:21:27.977Z"
      },
      {
        "version": "0.8.0",
        "lastUpdated": "2017-07-21T21:15:45.63Z"
      },
      {
        "version": "0.7.0",
        "lastUpdated": "2017-07-10T22:19:07.9Z"
      },
      {
        "version": "0.6.0",
        "lastUpdated": "2016-09-10T14:18:57.763Z"
      },
      {
        "version": "0.5.0",
        "lastUpdated": "2016-09-10T12:27:12.557Z"
      },
      {
        "version": "0.4.0",
        "lastUpdated": "2016-05-21T21:30:51.127Z"
      }
    ],
    "categories": ["Programming Languages", "Snippets", "Debuggers"],
    "tags": ["csharp", "debuggers", "ini", "snippet"],
    "download_url": "https://marketplace.visualstudio.com/_apis/public/gallery/publishers/cake-build/vsextensions/cake-vscode/2.1.1/vspackage",
    "marketplace_url": "https://marketplace.visualstudio.com/items?itemName=cake-build.cake-vscode"
  },
  {
    "extension_name": "ChakrounAnas.turbo-console-log",
    "display_name": "Turbo Console Log",
    "short_description": "Automating the process of writing meaningful log messages.",
    "latest_version": "2.12.2",
    "last_updated": "2025-02-20T01:14:13.757Z",
    "version_history": [
      {
        "version": "2.12.2",
        "lastUpdated": "2025-02-20T01:14:13.757Z"
      },
      {
        "version": "2.12.1",
        "lastUpdated": "2025-02-20T01:06:01.62Z"
      },
      {
        "version": "2.12.0",
        "lastUpdated": "2025-02-18T17:44:16.04Z"
      },
      {
        "version": "2.11.5",
        "lastUpdated": "2025-02-10T03:35:22.617Z"
      },
      {
        "version": "2.11.4",
        "lastUpdated": "2025-02-05T04:34:41.55Z"
      },
      {
        "version": "2.11.3",
        "lastUpdated": "2025-02-05T04:22:29.29Z"
      },
      {
        "version": "2.11.2",
        "lastUpdated": "2025-02-03T13:17:48.607Z"
      },
      {
        "version": "2.11.1",
        "lastUpdated": "2025-02-03T00:18:14.463Z"
      },
      {
        "version": "2.11.0",
        "lastUpdated": "2025-02-02T23:08:15.09Z"
      },
      {
        "version": "2.10.8",
        "lastUpdated": "2025-01-17T05:04:26.583Z"
      },
      {
        "version": "2.10.7",
        "lastUpdated": "2025-01-17T04:39:58.48Z"
      },
      {
        "version": "2.10.6",
        "lastUpdated": "2024-12-28T22:44:20.667Z"
      },
      {
        "version": "2.10.5",
        "lastUpdated": "2024-10-20T02:08:04.073Z"
      },
      {
        "version": "2.10.4",
        "lastUpdated": "2024-01-21T22:18:57.827Z"
      },
      {
        "version": "2.10.3",
        "lastUpdated": "2024-01-09T10:17:27.41Z"
      },
      {
        "version": "2.10.2",
        "lastUpdated": "2024-01-09T01:56:19.243Z"
      },
      {
        "version": "2.10.1",
        "lastUpdated": "2024-01-09T01:50:09.217Z"
      },
      {
        "version": "2.10.0",
        "lastUpdated": "2024-01-08T22:15:29.807Z"
      },
      {
        "version": "2.9.10",
        "lastUpdated": "2023-12-16T12:14:05.407Z"
      },
      {
        "version": "2.9.9",
        "lastUpdated": "2023-12-16T00:03:35.24Z"
      }
    ],
    "categories": ["Other"],
    "tags": ["javascript", "javascriptreact", "keybindings", "typescript", "typescriptreact"],
    "download_url": "https://marketplace.visualstudio.com/_apis/public/gallery/publishers/ChakrounAnas/vsextensions/turbo-console-log/2.12.2/vspackage",
    "marketplace_url": "https://marketplace.visualstudio.com/items?itemName=ChakrounAnas.turbo-console-log"
  },
  {
    "extension_name": "charliermarsh.ruff",
    "display_name": "Ruff",
    "short_description": "A Visual Studio Code extension with support for the Ruff linter and formatter.",
    "latest_version": "2025.10.0",
    "last_updated": "2025-02-20T14:41:15.877Z",
    "version_history": [
      {
        "version": "2025.10.0",
        "lastUpdated": "2025-02-20T14:41:15.877Z"
      },
      {
        "version": "2025.8.0",
        "lastUpdated": "2025-02-10T13:30:47.343Z"
      },
      {
        "version": "2025.6.0",
        "lastUpdated": "2025-02-06T21:45:38.077Z"
      },
      {
        "version": "2025.4.0",
        "lastUpdated": "2025-01-24T05:53:40.123Z"
      },
      {
        "version": "2025.2.0",
        "lastUpdated": "2025-01-10T19:17:49.927Z"
      },
      {
        "version": "2025.0.0",
        "lastUpdated": "2025-01-09T15:13:23.02Z"
      },
      {
        "version": "2024.56.0",
        "lastUpdated": "2024-11-22T10:56:26.32Z"
      },
      {
        "version": "2024.54.0",
        "lastUpdated": "2024-10-29T11:08:16.63Z"
      },
      {
        "version": "2024.52.0",
        "lastUpdated": "2024-10-17T20:33:12.033Z"
      },
      {
        "version": "2024.50.0",
        "lastUpdated": "2024-09-20T11:51:28.457Z"
      },
      {
        "version": "2024.48.0",
        "lastUpdated": "2024-09-10T18:56:14.293Z"
      },
      {
        "version": "2024.46.0",
        "lastUpdated": "2024-09-10T14:07:48.13Z"
      },
      {
        "version": "2024.44.0",
        "lastUpdated": "2024-09-06T09:04:35.007Z"
      },
      {
        "version": "2024.42.0",
        "lastUpdated": "2024-08-16T19:43:14.113Z"
      },
      {
        "version": "2024.40.0",
        "lastUpdated": "2024-08-09T13:39:02.26Z"
      },
      {
        "version": "2024.38.0",
        "lastUpdated": "2024-08-08T16:28:52.753Z"
      },
      {
        "version": "2024.36.0",
        "lastUpdated": "2024-07-24T19:50:50.583Z"
      },
      {
        "version": "2024.35.12060448",
        "lastUpdated": "2024-07-24T04:56:30.31Z"
      },
      {
        "version": "2024.34.0",
        "lastUpdated": "2024-07-19T13:00:42.567Z"
      },
      {
        "version": "2024.33.12002328",
        "lastUpdated": "2024-07-19T06:26:05.62Z"
      }
    ],
    "categories": ["Programming Languages", "Linters", "Formatters"],
    "tags": ["formatting", "linting", "python", "ruff"],
    "download_url": "https://marketplace.visualstudio.com/_apis/public/gallery/publishers/charliermarsh/vsextensions/ruff/2025.10.0/vspackage",
    "marketplace_url": "https://marketplace.visualstudio.com/items?itemName=charliermarsh.ruff"
  },
  {
    "extension_name": "christian-kohler.path-intellisense",
    "display_name": "Path Intellisense",
    "short_description": "Visual Studio Code plugin that autocompletes filenames",
    "latest_version": "2.10.0",
    "last_updated": "2024-11-29T22:30:28.09Z",
    "version_history": [
      {
        "version": "2.10.0",
        "lastUpdated": "2024-11-29T22:30:28.09Z"
      },
      {
        "version": "2.9.0",
        "lastUpdated": "2024-06-02T09:44:57.56Z"
      },
      {
        "version": "2.8.5",
        "lastUpdated": "2023-10-07T19:04:04.31Z"
      },
      {
        "version": "2.8.4",
        "lastUpdated": "2022-12-19T22:20:32.343Z"
      },
      {
        "version": "2.8.3",
        "lastUpdated": "2022-11-21T06:57:14.36Z"
      },
      {
        "version": "2.8.2",
        "lastUpdated": "2022-11-21T06:48:28.367Z"
      },
      {
        "version": "2.8.1",
        "lastUpdated": "2022-06-09T10:31:49.923Z"
      },
      {
        "version": "2.8.0",
        "lastUpdated": "2022-02-11T16:35:18.527Z"
      },
      {
        "version": "2.7.0",
        "lastUpdated": "2022-01-21T08:16:46.363Z"
      },
      {
        "version": "2.6.1",
        "lastUpdated": "2022-01-14T17:39:33.43Z"
      },
      {
        "version": "2.6.0",
        "lastUpdated": "2021-11-29T15:38:41.69Z"
      },
      {
        "version": "2.5.0",
        "lastUpdated": "2021-11-22T22:50:56.07Z"
      },
      {
        "version": "2.4.2",
        "lastUpdated": "2021-11-04T20:45:06.34Z"
      },
      {
        "version": "2.4.1",
        "lastUpdated": "2021-10-29T14:13:50.17Z"
      },
      {
        "version": "2.4.0",
        "lastUpdated": "2021-07-19T14:46:13.99Z"
      },
      {
        "version": "2.3.0",
        "lastUpdated": "2020-09-11T09:20:57.63Z"
      },
      {
        "version": "2.2.1",
        "lastUpdated": "2020-06-12T10:20:48.56Z"
      },
      {
        "version": "2.2.0",
        "lastUpdated": "2020-06-05T16:48:20.213Z"
      },
      {
        "version": "1.4.2",
        "lastUpdated": "2017-05-11T07:49:13.043Z"
      },
      {
        "version": "1.4.1",
        "lastUpdated": "2017-05-10T14:44:23.743Z"
      }
    ],
    "categories": ["Other"],
    "tags": [],
    "download_url": "https://marketplace.visualstudio.com/_apis/public/gallery/publishers/christian-kohler/vsextensions/path-intellisense/2.10.0/vspackage",
    "marketplace_url": "https://marketplace.visualstudio.com/items?itemName=christian-kohler.path-intellisense"
  },
  {
    "extension_name": "Codeium.codeium",
    "display_name": "Codeium: AI Coding Autocomplete and Chat for Python, Javascript, Typescript, Java, Go, and more",
    "short_description": "The modern coding superpower: free AI code acceleration plugin for your favorite languages. Type less. Code more. Ship faster.",
    "latest_version": "1.35.2",
    "last_updated": "2025-01-22T19:12:50.043Z",
    "version_history": [
      {
        "version": "1.35.2",
        "lastUpdated": "2025-01-22T19:12:50.043Z"
      },
      {
        "version": "1.35.1",
        "lastUpdated": "2025-01-21T18:40:45.137Z"
      },
      {
        "version": "1.34.2",
        "lastUpdated": "2025-02-06T22:29:57.71Z"
      },
      {
        "version": "1.33.2",
        "lastUpdated": "2025-01-14T01:55:34.967Z"
      },
      {
        "version": "1.31.21",
        "lastUpdated": "2025-01-06T19:43:51.65Z"
      },
      {
        "version": "1.31.20",
        "lastUpdated": "2025-01-03T00:22:17.77Z"
      },
      {
        "version": "1.31.18",
        "lastUpdated": "2024-12-23T23:32:04.013Z"
      },
      {
        "version": "1.31.17",
        "lastUpdated": "2024-12-20T22:21:15.82Z"
      },
      {
        "version": "1.31.15",
        "lastUpdated": "2024-12-20T00:26:02Z"
      },
      {
        "version": "1.31.14",
        "lastUpdated": "2024-12-19T19:16:40.463Z"
      },
      {
        "version": "1.31.6",
        "lastUpdated": "2024-12-14T01:53:58.203Z"
      },
      {
        "version": "1.31.2",
        "lastUpdated": "2024-12-09T19:16:14.323Z"
      },
      {
        "version": "1.31.0",
        "lastUpdated": "2024-12-09T07:34:41.86Z"
      },
      {
        "version": "1.30.18",
        "lastUpdated": "2024-12-26T22:05:52.613Z"
      },
      {
        "version": "1.30.2",
        "lastUpdated": "2024-12-13T23:38:12.513Z"
      },
      {
        "version": "1.29.8",
        "lastUpdated": "2024-12-03T20:26:41.477Z"
      },
      {
        "version": "1.29.2",
        "lastUpdated": "2024-11-23T01:13:31.343Z"
      },
      {
        "version": "1.29.1",
        "lastUpdated": "2024-11-22T03:23:46.687Z"
      },
      {
        "version": "1.27.9",
        "lastUpdated": "2024-11-18T20:30:32.4Z"
      },
      {
        "version": "1.27.5",
        "lastUpdated": "2024-11-13T23:09:05.597Z"
      }
    ],
    "categories": ["Programming Languages", "Snippets", "Machine Learning", "Education", "AI", "Chat"],
    "tags": [
      "ai",
      "autocomplete",
      "bash",
      "c",
      "c++",
      "chatgpt",
      "code completion",
      "cpp",
      "css",
      "go",
      "golang",
      "html",
      "intellicode",
      "intellisense",
      "java",
      "javascript",
      "jupyter",
      "keybindings",
      "kotlin",
      "node",
      "nodejs",
      "php",
      "python",
      "react",
      "ruby",
      "rust",
      "swift",
      "typescript"
    ],
    "download_url": "https://marketplace.visualstudio.com/_apis/public/gallery/publishers/Codeium/vsextensions/codeium/1.35.2/vspackage",
    "marketplace_url": "https://marketplace.visualstudio.com/items?itemName=Codeium.codeium"
  },
  {
    "extension_name": "colourafredi.vscode-deepseek",
    "display_name": "DeepSeek R1",
    "short_description": "Write, review, explain, refactor, and test code. Supports multiple languages and provides customizable prompts for efficient coding assistance.",
    "latest_version": "1.5.1",
    "last_updated": "2025-02-22T04:50:51.333Z",
    "version_history": [
      {
        "version": "1.5.1",
        "lastUpdated": "2025-02-22T04:50:51.333Z"
      },
      {
        "version": "1.4.9",
        "lastUpdated": "2025-02-22T04:43:28.793Z"
      },
      {
        "version": "1.4.8",
        "lastUpdated": "2025-02-22T04:26:43.427Z"
      },
      {
        "version": "1.4.7",
        "lastUpdated": "2025-02-22T04:14:02.657Z"
      },
      {
        "version": "1.4.6",
        "lastUpdated": "2025-02-22T03:56:32.753Z"
      },
      {
        "version": "1.4.5",
        "lastUpdated": "2025-02-21T03:58:30.053Z"
      },
      {
        "version": "1.4.3",
        "lastUpdated": "2025-02-12T04:01:08.52Z"
      },
      {
        "version": "1.4.2",
        "lastUpdated": "2025-02-12T03:38:24.89Z"
      },
      {
        "version": "1.4.1",
        "lastUpdated": "2025-02-11T08:13:25.25Z"
      },
      {
        "version": "1.4.0",
        "lastUpdated": "2025-02-11T02:42:20.063Z"
      },
      {
        "version": "1.3.9",
        "lastUpdated": "2025-02-09T14:02:29.417Z"
      },
      {
        "version": "1.3.7",
        "lastUpdated": "2025-02-09T12:56:06.13Z"
      },
      {
        "version": "1.3.6",
        "lastUpdated": "2025-02-09T12:21:37.737Z"
      },
      {
        "version": "1.3.5",
        "lastUpdated": "2025-02-09T11:57:43.97Z"
      },
      {
        "version": "1.3.4",
        "lastUpdated": "2025-02-08T15:43:12.84Z"
      },
      {
        "version": "1.3.3",
        "lastUpdated": "2025-02-08T14:03:48.103Z"
      },
      {
        "version": "1.3.2",
        "lastUpdated": "2025-02-08T11:38:11.097Z"
      },
      {
        "version": "1.3.1",
        "lastUpdated": "2025-02-08T11:28:04.29Z"
      },
      {
        "version": "1.3.0",
        "lastUpdated": "2025-02-06T02:30:41.047Z"
      },
      {
        "version": "1.2.9",
        "lastUpdated": "2025-02-06T01:59:41.46Z"
      }
    ],
    "categories": ["Other"],
    "tags": ["ai", "assistant", "chat", "code", "code-explanation", "code-refactoring", "code-review", "copilot", "deepseek", "documentation", "gpt", "testing"],
    "download_url": "https://marketplace.visualstudio.com/_apis/public/gallery/publishers/colourafredi/vsextensions/vscode-deepseek/1.5.1/vspackage",
    "marketplace_url": "https://marketplace.visualstudio.com/items?itemName=colourafredi.vscode-deepseek"
  },
  {
    "extension_name": "Continue.continue",
    "display_name": "Continue - Codestral, Claude, and more",
    "short_description": "The leading open-source AI code assistant",
    "latest_version": "1.1.1",
    "last_updated": "2025-02-26T12:24:55.287Z",
    "version_history": [
      {
        "version": "1.1.1",
        "lastUpdated": "2025-02-26T12:24:55.287Z"
      },
      {
        "version": "1.0.1",
        "lastUpdated": "2025-02-26T12:26:09.46Z"
      },
      {
        "version": "1.0.0",
        "lastUpdated": "2025-02-26T12:01:32.33Z"
      },
      {
        "version": "0.9.271",
        "lastUpdated": "2025-02-24T17:39:19.18Z"
      },
      {
        "version": "0.9.269",
        "lastUpdated": "2025-02-20T07:19:28.113Z"
      },
      {
        "version": "0.9.268",
        "lastUpdated": "2025-02-16T07:51:04.49Z"
      },
      {
        "version": "0.9.267",
        "lastUpdated": "2025-02-15T19:20:33.29Z"
      },
      {
        "version": "0.9.266",
        "lastUpdated": "2025-02-14T08:02:52.057Z"
      },
      {
        "version": "0.9.265",
        "lastUpdated": "2025-02-14T02:02:52.573Z"
      },
      {
        "version": "0.9.264",
        "lastUpdated": "2025-02-12T04:17:54.023Z"
      },
      {
        "version": "0.9.263",
        "lastUpdated": "2025-02-11T17:50:05.67Z"
      },
      {
        "version": "0.9.262",
        "lastUpdated": "2025-02-10T01:17:19.273Z"
      },
      {
        "version": "0.9.261",
        "lastUpdated": "2025-02-05T19:25:52.373Z"
      },
      {
        "version": "0.9.260",
        "lastUpdated": "2025-02-05T02:40:23.387Z"
      },
      {
        "version": "0.9.259",
        "lastUpdated": "2025-02-01T10:16:48.87Z"
      },
      {
        "version": "0.9.258",
        "lastUpdated": "2025-01-30T18:07:59.483Z"
      },
      {
        "version": "0.9.257",
        "lastUpdated": "2025-01-29T22:08:12.763Z"
      },
      {
        "version": "0.9.256",
        "lastUpdated": "2025-01-28T06:53:08.953Z"
      },
      {
        "version": "0.9.255",
        "lastUpdated": "2025-01-24T11:07:39.92Z"
      },
      {
        "version": "0.9.254",
        "lastUpdated": "2025-01-21T18:12:06.43Z"
      }
    ],
<<<<<<< HEAD
    "categories": ["Programming Languages", "Snippets", "Machine Learning", "Education", "AI", "Chat"],
    "tags": ["ai", "chatgpt", "claude", "codegpt", "codestral", "copilot", "github", "json", "jsonc", "keybindings", "llama", "mistral", "Prompt Language", "promptLanguage", "sonnet"],
    "download_url": "https://marketplace.visualstudio.com/_apis/public/gallery/publishers/Continue/vsextensions/continue/0.9.271/vspackage",
=======
    "categories": [
      "Programming Languages",
      "Snippets",
      "Machine Learning",
      "Education",
      "AI",
      "Chat"
    ],
    "tags": [
      "ai",
      "chatgpt",
      "claude",
      "codegpt",
      "codestral",
      "copilot",
      "github",
      "json",
      "jsonc",
      "keybindings",
      "llama",
      "mistral",
      "Prompt Language",
      "promptLanguage",
      "sonnet"
    ],
    "download_url": "https://marketplace.visualstudio.com/_apis/public/gallery/publishers/Continue/vsextensions/continue/1.1.1/vspackage",
>>>>>>> 31a338f6
    "marketplace_url": "https://marketplace.visualstudio.com/items?itemName=Continue.continue"
  },
  {
    "extension_name": "Dart-Code.dart-code",
    "display_name": "Dart",
    "short_description": "Dart language support and debugger for Visual Studio Code.",
    "latest_version": "3.105.20250225",
    "last_updated": "2025-02-25T17:20:00.117Z",
    "version_history": [
      {
        "version": "3.105.20250225",
        "lastUpdated": "2025-02-25T17:20:00.117Z"
      },
      {
        "version": "3.105.20250220",
        "lastUpdated": "2025-02-20T12:56:00.597Z"
      },
      {
        "version": "3.105.20250213",
        "lastUpdated": "2025-02-13T14:38:47.243Z"
      },
      {
        "version": "3.105.20250207",
        "lastUpdated": "2025-02-07T12:39:32.217Z"
      },
      {
        "version": "3.105.20250203",
        "lastUpdated": "2025-02-03T15:04:55.247Z"
      },
      {
        "version": "3.104.0",
        "lastUpdated": "2025-02-03T14:57:44.53Z"
      },
      {
        "version": "3.103.20250129",
        "lastUpdated": "2025-01-29T16:14:54.513Z"
      },
      {
        "version": "3.103.20250121",
        "lastUpdated": "2025-01-21T16:45:36.067Z"
      },
      {
        "version": "3.103.20250116",
        "lastUpdated": "2025-01-16T17:39:46.24Z"
      },
      {
        "version": "3.103.20250113",
        "lastUpdated": "2025-01-13T11:52:09.897Z"
      },
      {
        "version": "3.103.20241230",
        "lastUpdated": "2024-12-30T12:25:48.417Z"
      },
      {
        "version": "3.103.20241211",
        "lastUpdated": "2024-12-11T10:18:10.667Z"
      },
      {
        "version": "3.103.20241204",
        "lastUpdated": "2024-12-04T14:51:16.61Z"
      },
      {
        "version": "3.103.20241202",
        "lastUpdated": "2024-12-02T12:04:00.39Z"
      },
      {
        "version": "3.102.0",
        "lastUpdated": "2024-12-02T12:01:55.7Z"
      },
      {
        "version": "3.101.20241127",
        "lastUpdated": "2024-11-27T14:50:06.16Z"
      },
      {
        "version": "3.101.20241126",
        "lastUpdated": "2024-11-26T14:21:43.18Z"
      },
      {
        "version": "3.101.20241118",
        "lastUpdated": "2024-11-18T13:40:18.593Z"
      },
      {
        "version": "3.101.20241112",
        "lastUpdated": "2024-11-12T13:12:51.82Z"
      },
      {
        "version": "3.101.20241031",
        "lastUpdated": "2024-10-31T13:17:53.457Z"
      }
    ],
    "categories": ["Programming Languages", "Snippets", "Linters", "Debuggers", "Formatters", "Testing"],
    "tags": ["dart", "debuggers", "flutter", "fuchsia", "keybindings", "multi-root ready"],
    "download_url": "https://marketplace.visualstudio.com/_apis/public/gallery/publishers/Dart-Code/vsextensions/dart-code/3.105.20250225/vspackage",
    "marketplace_url": "https://marketplace.visualstudio.com/items?itemName=Dart-Code.dart-code"
  },
  {
    "extension_name": "Dart-Code.flutter",
    "display_name": "Flutter",
    "short_description": "Flutter support and debugger for Visual Studio Code.",
    "latest_version": "3.105.20250203",
    "last_updated": "2025-02-03T14:59:17.303Z",
    "version_history": [
      {
        "version": "3.105.20250203",
        "lastUpdated": "2025-02-03T14:59:17.303Z"
      },
      {
        "version": "3.104.0",
        "lastUpdated": "2025-02-03T14:57:23.463Z"
      },
      {
        "version": "3.103.20241202",
        "lastUpdated": "2024-12-02T12:00:14.437Z"
      },
      {
        "version": "3.102.0",
        "lastUpdated": "2024-12-02T11:56:43.01Z"
      },
      {
        "version": "3.101.20241031",
        "lastUpdated": "2024-10-31T13:15:02.253Z"
      },
      {
        "version": "3.100.0",
        "lastUpdated": "2024-10-31T13:13:25.847Z"
      },
      {
        "version": "3.99.20240930",
        "lastUpdated": "2024-09-30T15:09:42.65Z"
      },
      {
        "version": "3.98.0",
        "lastUpdated": "2024-09-30T15:06:37.84Z"
      },
      {
        "version": "3.97.20240902",
        "lastUpdated": "2024-09-02T13:46:13.96Z"
      },
      {
        "version": "3.96.0",
        "lastUpdated": "2024-09-02T13:38:53.003Z"
      },
      {
        "version": "3.95.20240801",
        "lastUpdated": "2024-08-01T12:16:33.557Z"
      },
      {
        "version": "3.94.0",
        "lastUpdated": "2024-08-01T12:13:56.867Z"
      },
      {
        "version": "3.93.20240702",
        "lastUpdated": "2024-07-02T10:37:14.587Z"
      },
      {
        "version": "3.92.0",
        "lastUpdated": "2024-07-02T10:19:29.49Z"
      },
      {
        "version": "3.91.20240529",
        "lastUpdated": "2024-05-29T15:01:50.357Z"
      },
      {
        "version": "3.90.0",
        "lastUpdated": "2024-05-29T14:54:18.727Z"
      },
      {
        "version": "3.89.20240501",
        "lastUpdated": "2024-05-01T13:53:14.617Z"
      },
      {
        "version": "3.88.0",
        "lastUpdated": "2024-05-01T13:52:13.07Z"
      },
      {
        "version": "3.87.20240402",
        "lastUpdated": "2024-04-02T13:08:42.33Z"
      },
      {
        "version": "3.86.0",
        "lastUpdated": "2024-04-02T12:08:32.25Z"
      }
    ],
    "categories": ["Programming Languages", "Snippets", "Linters", "Debuggers", "Formatters"],
    "tags": ["android", "dart", "flutter", "ios", "mobile"],
    "download_url": "https://marketplace.visualstudio.com/_apis/public/gallery/publishers/Dart-Code/vsextensions/flutter/3.105.20250203/vspackage",
    "marketplace_url": "https://marketplace.visualstudio.com/items?itemName=Dart-Code.flutter"
  },
  {
    "extension_name": "DavidAnson.vscode-markdownlint",
    "display_name": "markdownlint",
    "short_description": "Markdown linting and style checking for Visual Studio Code",
    "latest_version": "0.59.0",
    "last_updated": "2025-02-18T03:44:18.123Z",
    "version_history": [
      {
        "version": "0.59.0",
        "lastUpdated": "2025-02-18T03:44:18.123Z"
      },
      {
        "version": "0.58.2",
        "lastUpdated": "2025-01-19T00:29:01.36Z"
      },
      {
        "version": "0.58.1",
        "lastUpdated": "2025-01-09T17:51:12.763Z"
      },
      {
        "version": "0.58.0",
        "lastUpdated": "2025-01-09T04:29:19.037Z"
      },
      {
        "version": "0.57.0",
        "lastUpdated": "2024-11-17T02:49:31.52Z"
      },
      {
        "version": "0.56.0",
        "lastUpdated": "2024-09-12T03:59:56.28Z"
      },
      {
        "version": "0.55.0",
        "lastUpdated": "2024-04-17T04:53:32.643Z"
      },
      {
        "version": "0.54.0",
        "lastUpdated": "2024-01-27T22:03:44.653Z"
      },
      {
        "version": "0.53.0",
        "lastUpdated": "2023-12-03T23:53:06.697Z"
      },
      {
        "version": "0.52.0",
        "lastUpdated": "2023-09-25T00:33:59.9Z"
      },
      {
        "version": "0.51.0",
        "lastUpdated": "2023-06-14T04:06:27.87Z"
      },
      {
        "version": "0.50.0",
        "lastUpdated": "2023-05-08T03:24:23.787Z"
      },
      {
        "version": "0.49.0",
        "lastUpdated": "2023-01-12T05:14:26.87Z"
      },
      {
        "version": "0.48.1",
        "lastUpdated": "2022-08-29T02:55:58.243Z"
      },
      {
        "version": "0.48.0",
        "lastUpdated": "2022-08-27T02:46:46.883Z"
      },
      {
        "version": "0.47.0",
        "lastUpdated": "2022-04-02T04:07:56.76Z"
      },
      {
        "version": "0.46.0",
        "lastUpdated": "2022-01-31T03:19:36.583Z"
      },
      {
        "version": "0.45.0",
        "lastUpdated": "2021-10-29T05:46:55.663Z"
      },
      {
        "version": "0.44.4",
        "lastUpdated": "2021-10-03T19:14:06.47Z"
      },
      {
        "version": "0.44.3",
        "lastUpdated": "2021-09-27T04:35:09.857Z"
      }
    ],
    "categories": ["Linters", "Formatters"],
    "tags": ["CommonMark", "json", "lint", "linters", "markdown", "md", "multi-root ready", "snippet"],
    "download_url": "https://marketplace.visualstudio.com/_apis/public/gallery/publishers/DavidAnson/vsextensions/vscode-markdownlint/0.59.0/vspackage",
    "marketplace_url": "https://marketplace.visualstudio.com/items?itemName=DavidAnson.vscode-markdownlint"
  },
  {
    "extension_name": "dbaeumer.vscode-eslint",
    "display_name": "ESLint",
    "short_description": "Integrates ESLint JavaScript into VS Code.",
    "latest_version": "3.0.13",
    "last_updated": "2024-08-13T11:42:01.267Z",
    "version_history": [
      {
        "version": "3.0.13",
        "lastUpdated": "2024-08-13T11:42:01.267Z"
      },
      {
        "version": "3.0.11",
        "lastUpdated": "2024-07-08T13:11:36.36Z"
      },
      {
        "version": "3.0.10",
        "lastUpdated": "2024-06-17T09:47:28.07Z"
      },
      {
        "version": "3.0.8",
        "lastUpdated": "2024-06-17T07:20:07.92Z"
      },
      {
        "version": "3.0.7",
        "lastUpdated": "2024-05-22T05:31:22.797Z"
      },
      {
        "version": "3.0.5",
        "lastUpdated": "2024-04-02T09:47:00.37Z"
      },
      {
        "version": "2.4.4",
        "lastUpdated": "2024-01-22T08:06:49.953Z"
      },
      {
        "version": "2.4.3",
        "lastUpdated": "2024-01-15T08:53:39.163Z"
      },
      {
        "version": "2.4.2",
        "lastUpdated": "2023-06-22T13:49:50.637Z"
      },
      {
        "version": "2.4.1",
        "lastUpdated": "2023-05-12T06:53:33.577Z"
      },
      {
        "version": "2.4.0",
        "lastUpdated": "2023-02-06T09:37:18.88Z"
      },
      {
        "version": "2.3.5",
        "lastUpdated": "2023-01-30T09:45:17.06Z"
      },
      {
        "version": "2.3.3",
        "lastUpdated": "2023-01-23T21:23:09.143Z"
      },
      {
        "version": "2.3.0",
        "lastUpdated": "2022-12-05T09:01:31.697Z"
      },
      {
        "version": "2.2.6",
        "lastUpdated": "2022-07-05T10:01:53.773Z"
      },
      {
        "version": "2.2.5",
        "lastUpdated": "2022-07-01T12:48:27.263Z"
      },
      {
        "version": "2.2.3",
        "lastUpdated": "2022-01-13T09:49:56.547Z"
      },
      {
        "version": "2.2.2",
        "lastUpdated": "2021-10-21T11:00:56.16Z"
      },
      {
        "version": "2.2.1",
        "lastUpdated": "2021-10-06T12:30:21.96Z"
      },
      {
        "version": "2.1.25",
        "lastUpdated": "2021-09-09T10:14:47.92Z"
      }
    ],
    "categories": ["Programming Languages", "Linters"],
    "tags": ["ignore", "javascript", "json", "jsonc", "linters", "multi-root ready"],
    "download_url": "https://marketplace.visualstudio.com/_apis/public/gallery/publishers/dbaeumer/vsextensions/vscode-eslint/3.0.13/vspackage",
    "marketplace_url": "https://marketplace.visualstudio.com/items?itemName=dbaeumer.vscode-eslint"
  },
  {
    "extension_name": "denoland.vscode-deno",
    "display_name": "Deno",
    "short_description": "A language server client for Deno.",
    "latest_version": "3.43.4",
    "last_updated": "2025-02-25T14:57:07.737Z",
    "version_history": [
      {
        "version": "3.43.4",
        "lastUpdated": "2025-02-25T14:57:07.737Z"
      },
      {
        "version": "3.43.3",
        "lastUpdated": "2025-01-30T12:40:22.487Z"
      },
      {
        "version": "3.43.2",
        "lastUpdated": "2025-01-02T13:40:10.597Z"
      },
      {
        "version": "3.43.1",
        "lastUpdated": "2024-12-13T16:10:34.01Z"
      },
      {
        "version": "3.43.0",
        "lastUpdated": "2024-12-13T14:21:25.07Z"
      },
      {
        "version": "3.42.0",
        "lastUpdated": "2024-10-14T02:35:03.813Z"
      },
      {
        "version": "3.41.1",
        "lastUpdated": "2024-10-07T20:36:15.1Z"
      },
      {
        "version": "3.41.0",
        "lastUpdated": "2024-09-23T19:20:23.55Z"
      },
      {
        "version": "3.40.0",
        "lastUpdated": "2024-09-10T12:13:11.73Z"
      },
      {
        "version": "3.39.0",
        "lastUpdated": "2024-09-02T16:15:35.81Z"
      },
      {
        "version": "3.38.2",
        "lastUpdated": "2024-08-13T17:40:31.03Z"
      },
      {
        "version": "3.38.1",
        "lastUpdated": "2024-08-13T14:30:56.773Z"
      },
      {
        "version": "3.38.0",
        "lastUpdated": "2024-07-03T22:22:24.16Z"
      },
      {
        "version": "3.37.1",
        "lastUpdated": "2024-05-09T20:57:21.947Z"
      },
      {
        "version": "3.37.0",
        "lastUpdated": "2024-04-12T21:03:48.473Z"
      },
      {
        "version": "3.36.0",
        "lastUpdated": "2024-03-27T03:55:54.063Z"
      },
      {
        "version": "3.35.1",
        "lastUpdated": "2024-03-10T14:06:38.1Z"
      },
      {
        "version": "3.33.3",
        "lastUpdated": "2024-01-26T21:11:10.497Z"
      },
      {
        "version": "3.33.2",
        "lastUpdated": "2024-01-25T16:28:51.35Z"
      },
      {
        "version": "3.33.1",
        "lastUpdated": "2024-01-25T15:42:48.103Z"
      }
    ],
    "categories": ["Programming Languages", "Linters", "Debuggers", "Formatters"],
    "tags": ["debuggers", "deno", "javascript", "javascriptreact", "json", "jsonc", "markdown", "typescript", "typescriptreact"],
    "download_url": "https://marketplace.visualstudio.com/_apis/public/gallery/publishers/denoland/vsextensions/vscode-deno/3.43.4/vspackage",
    "marketplace_url": "https://marketplace.visualstudio.com/items?itemName=denoland.vscode-deno"
  },
  {
    "extension_name": "DEVSENSE.composer-php-vscode",
    "display_name": "Composer",
    "short_description": "All-in-One composer integration, quick actions, commands, automatic installation, tasks, code lenses, diagnostics, and composer.json IntelliSense.",
    "latest_version": "1.56.16884",
    "last_updated": "2025-02-19T22:19:01.313Z",
    "version_history": [
      {
        "version": "1.56.16884",
        "lastUpdated": "2025-02-19T22:19:01.313Z"
      },
      {
        "version": "1.56.16883",
        "lastUpdated": "2025-02-19T17:27:00.44Z"
      },
      {
        "version": "1.56.16853",
        "lastUpdated": "2025-02-11T21:17:31.707Z"
      },
      {
        "version": "1.55.16842",
        "lastUpdated": "2025-02-10T19:20:22.957Z"
      },
      {
        "version": "1.55.16833",
        "lastUpdated": "2025-02-09T20:16:07.833Z"
      },
      {
        "version": "1.55.16818",
        "lastUpdated": "2025-02-06T00:05:41.2Z"
      },
      {
        "version": "1.55.16816",
        "lastUpdated": "2025-02-05T21:44:45.23Z"
      },
      {
        "version": "1.55.16805",
        "lastUpdated": "2025-02-04T01:35:00.483Z"
      },
      {
        "version": "1.55.16797",
        "lastUpdated": "2025-02-01T21:10:11.29Z"
      },
      {
        "version": "1.55.16778",
        "lastUpdated": "2025-01-27T17:40:23.33Z"
      },
      {
        "version": "1.55.16740",
        "lastUpdated": "2025-01-22T15:22:44.283Z"
      },
      {
        "version": "1.55.16724",
        "lastUpdated": "2025-01-19T17:00:37.373Z"
      },
      {
        "version": "1.55.16685",
        "lastUpdated": "2025-01-14T21:36:25.54Z"
      },
      {
        "version": "1.54.16678",
        "lastUpdated": "2025-01-13T16:52:15.503Z"
      },
      {
        "version": "1.54.16672",
        "lastUpdated": "2025-01-12T21:24:46.16Z"
      },
      {
        "version": "1.54.16664",
        "lastUpdated": "2025-01-10T21:19:18.84Z"
      },
      {
        "version": "1.54.16654",
        "lastUpdated": "2025-01-08T15:51:22.647Z"
      },
      {
        "version": "1.54.16642",
        "lastUpdated": "2025-01-07T15:01:51.193Z"
      },
      {
        "version": "1.54.16631",
        "lastUpdated": "2025-01-05T20:54:00.487Z"
      },
      {
        "version": "1.54.16618",
        "lastUpdated": "2025-01-03T16:41:12.787Z"
      }
    ],
    "categories": ["Programming Languages", "Snippets", "Linters", "Visualization"],
    "tags": ["codelens", "commands", "composer", "json", "packagist", "php", "php tools", "schema", "tools", "validation"],
    "download_url": "https://marketplace.visualstudio.com/_apis/public/gallery/publishers/DEVSENSE/vsextensions/composer-php-vscode/1.56.16884/vspackage",
    "marketplace_url": "https://marketplace.visualstudio.com/items?itemName=DEVSENSE.composer-php-vscode"
  },
  {
    "extension_name": "docsmsft.docs-markdown",
    "display_name": "learn-markdown",
    "short_description": "Learn Markdown Extension",
    "latest_version": "1.0.12",
    "last_updated": "2025-02-13T02:42:53.657Z",
    "version_history": [
      {
        "version": "1.0.12",
        "lastUpdated": "2025-02-13T02:42:53.657Z"
      },
      {
        "version": "1.0.11",
        "lastUpdated": "2024-09-19T03:20:20.74Z"
      },
      {
        "version": "1.0.10",
        "lastUpdated": "2024-09-14T08:01:00.61Z"
      },
      {
        "version": "1.0.9",
        "lastUpdated": "2024-09-12T03:33:30.837Z"
      },
      {
        "version": "1.0.8",
        "lastUpdated": "2024-05-14T20:06:19.167Z"
      },
      {
        "version": "1.0.7",
        "lastUpdated": "2024-03-07T03:39:16.327Z"
      },
      {
        "version": "1.0.3",
        "lastUpdated": "2023-10-03T16:23:49.797Z"
      },
      {
        "version": "1.0.2",
        "lastUpdated": "2023-08-02T16:27:52.23Z"
      },
      {
        "version": "1.0.1",
        "lastUpdated": "2023-03-24T16:07:33.957Z"
      },
      {
        "version": "1.0.0",
        "lastUpdated": "2023-03-17T21:05:37.817Z"
      },
      {
        "version": "0.2.117",
        "lastUpdated": "2022-12-14T00:07:55.583Z"
      },
      {
        "version": "0.2.116",
        "lastUpdated": "2022-10-17T21:32:05.21Z"
      },
      {
        "version": "0.2.114",
        "lastUpdated": "2022-09-23T17:28:12.987Z"
      },
      {
        "version": "0.2.113",
        "lastUpdated": "2022-06-09T17:12:53.88Z"
      },
      {
        "version": "0.2.111",
        "lastUpdated": "2022-05-26T23:19:24.347Z"
      },
      {
        "version": "0.2.110",
        "lastUpdated": "2022-03-08T18:33:19.99Z"
      },
      {
        "version": "0.2.100",
        "lastUpdated": "2021-10-01T22:43:24.603Z"
      },
      {
        "version": "0.2.99",
        "lastUpdated": "2021-09-24T22:50:57.133Z"
      },
      {
        "version": "0.2.98",
        "lastUpdated": "2021-09-20T23:04:11.17Z"
      },
      {
        "version": "0.2.97",
        "lastUpdated": "2021-08-13T22:17:37.8Z"
      }
    ],
    "categories": ["Other"],
    "tags": ["json", "keybindings", "markdown", "snippet", "yaml"],
    "download_url": "https://marketplace.visualstudio.com/_apis/public/gallery/publishers/docsmsft/vsextensions/docs-markdown/1.0.12/vspackage",
    "marketplace_url": "https://marketplace.visualstudio.com/items?itemName=docsmsft.docs-markdown"
  },
  {
    "extension_name": "docsmsft.docs-preview",
    "display_name": "learn-preview",
    "short_description": "Learn Markdown Preview Extension",
    "latest_version": "1.0.9",
    "last_updated": "2024-09-19T03:20:51.31Z",
    "version_history": [
      {
        "version": "1.0.9",
        "lastUpdated": "2024-09-19T03:20:51.31Z"
      },
      {
        "version": "1.0.8",
        "lastUpdated": "2024-09-13T03:34:18.19Z"
      },
      {
        "version": "1.0.7",
        "lastUpdated": "2024-05-14T20:07:17.057Z"
      },
      {
        "version": "1.0.5",
        "lastUpdated": "2024-03-07T03:40:08.52Z"
      },
      {
        "version": "1.0.3",
        "lastUpdated": "2023-08-02T16:27:40.907Z"
      },
      {
        "version": "1.0.2",
        "lastUpdated": "2023-06-13T14:16:56.377Z"
      },
      {
        "version": "1.0.1",
        "lastUpdated": "2023-03-24T16:08:21.82Z"
      },
      {
        "version": "1.0.0",
        "lastUpdated": "2023-03-17T21:05:59.18Z"
      },
      {
        "version": "0.3.60",
        "lastUpdated": "2022-09-23T17:42:53.753Z"
      },
      {
        "version": "0.3.59",
        "lastUpdated": "2022-05-19T16:58:38.713Z"
      },
      {
        "version": "0.3.58",
        "lastUpdated": "2022-03-08T18:27:00.997Z"
      },
      {
        "version": "0.3.57",
        "lastUpdated": "2021-02-24T23:24:07.263Z"
      },
      {
        "version": "0.3.56",
        "lastUpdated": "2020-10-23T16:20:30.96Z"
      },
      {
        "version": "0.3.55",
        "lastUpdated": "2020-08-14T22:07:30.59Z"
      },
      {
        "version": "0.3.54",
        "lastUpdated": "2020-07-31T05:25:49.307Z"
      },
      {
        "version": "0.3.53",
        "lastUpdated": "2020-07-20T22:12:37.277Z"
      },
      {
        "version": "0.3.52",
        "lastUpdated": "2020-06-29T18:13:54.21Z"
      },
      {
        "version": "0.3.51",
        "lastUpdated": "2020-06-05T21:37:41.67Z"
      },
      {
        "version": "0.3.50",
        "lastUpdated": "2020-05-22T19:26:35.01Z"
      },
      {
        "version": "0.3.49",
        "lastUpdated": "2020-05-05T17:55:59.33Z"
      }
    ],
    "categories": ["Snippets"],
    "tags": ["commonmark", "dfm", "docfx", "markdown", "yaml"],
    "download_url": "https://marketplace.visualstudio.com/_apis/public/gallery/publishers/docsmsft/vsextensions/docs-preview/1.0.9/vspackage",
    "marketplace_url": "https://marketplace.visualstudio.com/items?itemName=docsmsft.docs-preview"
  },
  {
    "extension_name": "DotJoshJohnson.xml",
    "display_name": "XML Tools",
    "short_description": "XML Formatting, XQuery, and XPath Tools for Visual Studio Code",
    "latest_version": "2.5.1",
    "last_updated": "2020-07-18T03:53:33.85Z",
    "version_history": [
      {
        "version": "2.5.1",
        "lastUpdated": "2020-07-18T03:53:33.85Z"
      },
      {
        "version": "2.5.0",
        "lastUpdated": "2019-06-01T04:47:57.3Z"
      },
      {
        "version": "2.4.0",
        "lastUpdated": "2018-12-14T16:18:15.763Z"
      },
      {
        "version": "2.3.2",
        "lastUpdated": "2018-08-18T01:23:38.543Z"
      },
      {
        "version": "2.3.1",
        "lastUpdated": "2018-06-16T02:30:55.95Z"
      },
      {
        "version": "2.3.0",
        "lastUpdated": "2018-06-11T23:40:01.57Z"
      },
      {
        "version": "2.2.0",
        "lastUpdated": "2018-05-30T02:34:50.507Z"
      },
      {
        "version": "2.1.1",
        "lastUpdated": "2018-05-28T15:01:55.7Z"
      },
      {
        "version": "2.1.0",
        "lastUpdated": "2018-05-28T04:03:40.463Z"
      },
      {
        "version": "2.0.0",
        "lastUpdated": "2018-05-26T00:12:05.35Z"
      },
      {
        "version": "1.9.2",
        "lastUpdated": "2017-06-24T00:46:58.957Z"
      },
      {
        "version": "1.9.1",
        "lastUpdated": "2017-06-21T03:55:01.88Z"
      },
      {
        "version": "1.9.0",
        "lastUpdated": "2017-06-16T04:15:47.1Z"
      },
      {
        "version": "1.8.0",
        "lastUpdated": "2017-06-02T02:14:56.03Z"
      },
      {
        "version": "1.7.0",
        "lastUpdated": "2017-01-01T22:27:53.657Z"
      },
      {
        "version": "1.6.1",
        "lastUpdated": "2016-12-20T02:38:50.05Z"
      },
      {
        "version": "1.6.0",
        "lastUpdated": "2016-06-07T21:18:38.59Z"
      },
      {
        "version": "1.5.2",
        "lastUpdated": "2016-03-15T18:53:56.11Z"
      },
      {
        "version": "1.5.1",
        "lastUpdated": "2016-03-08T16:37:20.697Z"
      },
      {
        "version": "1.5.0",
        "lastUpdated": "2016-02-20T17:57:20.04Z"
      }
    ],
    "categories": ["Programming Languages", "Linters", "Formatters"],
    "tags": ["keybindings", "xml", "xquery", "xsl"],
    "download_url": "https://marketplace.visualstudio.com/_apis/public/gallery/publishers/DotJoshJohnson/vsextensions/xml/2.5.1/vspackage",
    "marketplace_url": "https://marketplace.visualstudio.com/items?itemName=DotJoshJohnson.xml"
  },
  {
    "extension_name": "dracula-theme.theme-dracula",
    "display_name": "Dracula Theme Official",
    "short_description": "The official Dracula Theme: a dark theme for many editors, shells, and more. 🦇",
    "latest_version": "2.25.1",
    "last_updated": "2024-07-17T12:56:35.03Z",
    "version_history": [
      {
        "version": "2.25.1",
        "lastUpdated": "2024-07-17T12:56:35.03Z"
      },
      {
        "version": "2.25.0",
        "lastUpdated": "2024-07-17T02:34:37.833Z"
      },
      {
        "version": "2.24.3",
        "lastUpdated": "2023-07-15T21:43:05.857Z"
      },
      {
        "version": "2.24.2",
        "lastUpdated": "2022-03-20T22:49:39.77Z"
      },
      {
        "version": "2.24.1",
        "lastUpdated": "2021-12-13T17:26:50.127Z"
      },
      {
        "version": "2.24.0",
        "lastUpdated": "2021-09-03T12:20:03.053Z"
      },
      {
        "version": "2.23.1",
        "lastUpdated": "2021-08-06T23:06:13.26Z"
      },
      {
        "version": "2.23.0",
        "lastUpdated": "2021-08-02T16:22:10.833Z"
      },
      {
        "version": "2.22.4",
        "lastUpdated": "2021-06-15T15:19:45.957Z"
      },
      {
        "version": "2.22.3",
        "lastUpdated": "2020-11-24T14:45:52.463Z"
      },
      {
        "version": "2.22.2",
        "lastUpdated": "2020-11-16T19:49:27.63Z"
      },
      {
        "version": "2.22.1",
        "lastUpdated": "2020-05-26T15:24:47.073Z"
      },
      {
        "version": "2.22.0",
        "lastUpdated": "2020-04-28T19:36:59.38Z"
      },
      {
        "version": "2.21.0",
        "lastUpdated": "2020-03-18T13:10:43.963Z"
      },
      {
        "version": "2.20.0",
        "lastUpdated": "2020-02-13T23:50:20.373Z"
      },
      {
        "version": "2.19.2",
        "lastUpdated": "2020-01-05T21:04:07.61Z"
      },
      {
        "version": "2.19.1",
        "lastUpdated": "2020-01-05T21:01:57.557Z"
      },
      {
        "version": "2.19.0",
        "lastUpdated": "2019-11-30T15:24:27.703Z"
      },
      {
        "version": "2.18.1",
        "lastUpdated": "2019-10-15T15:26:58.087Z"
      },
      {
        "version": "2.18.0",
        "lastUpdated": "2019-05-04T02:23:59.883Z"
      }
    ],
    "categories": ["Themes"],
    "tags": ["color-theme", "dark", "dracula", "theme"],
    "download_url": "https://marketplace.visualstudio.com/_apis/public/gallery/publishers/dracula-theme/vsextensions/theme-dracula/2.25.1/vspackage",
    "marketplace_url": "https://marketplace.visualstudio.com/items?itemName=dracula-theme.theme-dracula"
  },
  {
    "extension_name": "dsznajder.es7-react-js-snippets",
    "display_name": "ES7+ React/Redux/React-Native snippets",
    "short_description": "Extensions for React, React-Native and Redux in JS/TS with ES7+ syntax. Customizable. Built-in integration with prettier.",
    "latest_version": "4.4.3",
    "last_updated": "2022-02-18T13:12:52.393Z",
    "version_history": [
      {
        "version": "4.4.3",
        "lastUpdated": "2022-02-18T13:12:52.393Z"
      },
      {
        "version": "4.4.0",
        "lastUpdated": "2022-02-17T15:53:52.02Z"
      },
      {
        "version": "4.3.2",
        "lastUpdated": "2022-02-09T22:15:05.763Z"
      },
      {
        "version": "4.3.1",
        "lastUpdated": "2022-02-08T23:25:44.83Z"
      },
      {
        "version": "4.3.0",
        "lastUpdated": "2022-02-08T23:11:51.823Z"
      },
      {
        "version": "4.2.0",
        "lastUpdated": "2022-02-08T21:48:53.807Z"
      },
      {
        "version": "4.1.0",
        "lastUpdated": "2022-01-20T13:16:56.043Z"
      },
      {
        "version": "4.0.4",
        "lastUpdated": "2022-01-19T16:52:58.883Z"
      },
      {
        "version": "4.0.3",
        "lastUpdated": "2022-01-19T11:54:37.393Z"
      },
      {
        "version": "4.0.2",
        "lastUpdated": "2022-01-18T20:42:35.233Z"
      },
      {
        "version": "4.0.1",
        "lastUpdated": "2022-01-18T20:33:07.957Z"
      },
      {
        "version": "4.0.0",
        "lastUpdated": "2022-01-18T20:21:58.793Z"
      },
      {
        "version": "3.1.1",
        "lastUpdated": "2021-03-13T11:17:40.767Z"
      },
      {
        "version": "3.1.0",
        "lastUpdated": "2020-12-18T16:35:21.823Z"
      },
      {
        "version": "3.0.0",
        "lastUpdated": "2020-09-11T12:39:10.473Z"
      },
      {
        "version": "2.8.3",
        "lastUpdated": "2020-08-14T10:58:06.927Z"
      },
      {
        "version": "2.8.2",
        "lastUpdated": "2020-07-04T09:14:42.88Z"
      },
      {
        "version": "2.8.0",
        "lastUpdated": "2020-06-06T14:21:03.66Z"
      },
      {
        "version": "2.7.1",
        "lastUpdated": "2020-03-26T19:43:41.763Z"
      },
      {
        "version": "2.7.0",
        "lastUpdated": "2020-03-11T16:05:16.897Z"
      }
    ],
    "categories": ["Snippets"],
    "tags": ["customizable", "javascript", "javascriptReact", "keybindings", "prettier", "react", "react-native", "redux", "snippet", "snippets", "typescript", "typescriptReact"],
    "download_url": "https://marketplace.visualstudio.com/_apis/public/gallery/publishers/dsznajder/vsextensions/es7-react-js-snippets/4.4.3/vspackage",
    "marketplace_url": "https://marketplace.visualstudio.com/items?itemName=dsznajder.es7-react-js-snippets"
  },
  {
    "extension_name": "eamodio.gitlens",
    "display_name": "GitLens — Git supercharged",
    "short_description": "Supercharge Git within VS Code — Visualize code authorship at a glance via Git blame annotations and CodeLens, seamlessly navigate and explore Git repositories, gain valuable insights via rich visualizations and powerful comparison commands, and so much more",
    "latest_version": "2025.2.2604",
    "last_updated": "2025-02-26T09:12:46.757Z",
    "version_history": [
      {
        "version": "2025.2.2604",
        "lastUpdated": "2025-02-26T09:12:46.757Z"
      },
      {
        "version": "2025.2.2504",
        "lastUpdated": "2025-02-25T09:12:48.213Z"
      },
      {
        "version": "2025.2.2404",
        "lastUpdated": "2025-02-24T09:13:47.097Z"
      },
      {
        "version": "2025.2.2304",
        "lastUpdated": "2025-02-23T09:11:38.6Z"
      },
      {
        "version": "2025.2.2204",
        "lastUpdated": "2025-02-22T09:11:36.743Z"
      },
      {
        "version": "2025.2.2104",
        "lastUpdated": "2025-02-21T09:12:08.057Z"
      },
      {
        "version": "2025.2.2004",
        "lastUpdated": "2025-02-20T09:12:11.013Z"
      },
      {
        "version": "2025.2.1804",
        "lastUpdated": "2025-02-18T09:18:27.38Z"
      },
      {
        "version": "2025.2.1604",
        "lastUpdated": "2025-02-16T09:12:25.227Z"
      },
      {
        "version": "2025.2.1504",
        "lastUpdated": "2025-02-15T09:12:21.69Z"
      },
      {
        "version": "2025.2.1404",
        "lastUpdated": "2025-02-14T09:12:39.807Z"
      },
      {
        "version": "2025.2.1304",
        "lastUpdated": "2025-02-13T09:12:50.58Z"
      },
      {
        "version": "2025.2.1204",
        "lastUpdated": "2025-02-12T09:13:05.72Z"
      },
      {
        "version": "2025.2.1111",
        "lastUpdated": "2025-02-11T17:00:01.517Z"
      },
      {
        "version": "2025.2.1104",
        "lastUpdated": "2025-02-11T09:12:17.587Z"
      },
      {
        "version": "2025.2.1015",
        "lastUpdated": "2025-02-10T20:43:04.51Z"
      },
      {
        "version": "2025.2.1014",
        "lastUpdated": "2025-02-10T19:31:54.29Z"
      },
      {
        "version": "2025.2.804",
        "lastUpdated": "2025-02-08T09:12:28.653Z"
      },
      {
        "version": "2025.2.704",
        "lastUpdated": "2025-02-07T09:11:31.697Z"
      },
      {
        "version": "2025.2.614",
        "lastUpdated": "2025-02-06T19:26:22.193Z"
      }
    ],
<<<<<<< HEAD
    "categories": ["SCM Providers"],
    "tags": ["annotation", "blame", "git", "gitlens", "keybindings", "log", "multi-root ready"],
=======
    "categories": [
      "SCM Providers"
    ],
    "tags": [
      "annotation",
      "blame",
      "git",
      "gitlens",
      "keybindings",
      "log",
      "multi-root ready"
    ],
>>>>>>> 31a338f6
    "download_url": "https://marketplace.visualstudio.com/_apis/public/gallery/publishers/eamodio/vsextensions/gitlens/2025.2.2604/vspackage",
    "marketplace_url": "https://marketplace.visualstudio.com/items?itemName=eamodio.gitlens"
  },
  {
    "extension_name": "EditorConfig.EditorConfig",
    "display_name": "EditorConfig for VS Code",
    "short_description": "EditorConfig Support for Visual Studio Code",
    "latest_version": "0.17.1",
    "last_updated": "2025-02-20T13:57:35.147Z",
    "version_history": [
      {
        "version": "0.17.1",
        "lastUpdated": "2025-02-20T13:57:35.147Z"
      },
      {
        "version": "0.17.0",
        "lastUpdated": "2025-02-11T14:59:20.11Z"
      },
      {
        "version": "0.16.7",
        "lastUpdated": "2025-02-06T17:13:03.743Z"
      },
      {
        "version": "0.16.4",
        "lastUpdated": "2020-12-07T04:39:32.08Z"
      },
      {
        "version": "0.16.3",
        "lastUpdated": "2020-11-25T18:09:55.977Z"
      },
      {
        "version": "0.16.2",
        "lastUpdated": "2020-11-25T17:50:39.93Z"
      },
      {
        "version": "0.16.1",
        "lastUpdated": "2020-11-25T01:13:50.86Z"
      },
      {
        "version": "0.16.0",
        "lastUpdated": "2020-11-25T00:46:32.38Z"
      },
      {
        "version": "0.15.5",
        "lastUpdated": "2020-11-24T20:37:50.72Z"
      },
      {
        "version": "0.15.4",
        "lastUpdated": "2020-11-24T19:40:55.28Z"
      },
      {
        "version": "0.15.3",
        "lastUpdated": "2020-11-24T19:02:49.367Z"
      },
      {
        "version": "0.15.2",
        "lastUpdated": "2020-11-24T17:45:38.77Z"
      },
      {
        "version": "0.15.1",
        "lastUpdated": "2020-05-25T01:49:28.83Z"
      },
      {
        "version": "0.15.0",
        "lastUpdated": "2020-05-22T13:00:48.107Z"
      },
      {
        "version": "0.14.5",
        "lastUpdated": "2020-04-08T01:09:22.32Z"
      },
      {
        "version": "0.14.4",
        "lastUpdated": "2019-12-18T21:31:40.79Z"
      },
      {
        "version": "0.14.3",
        "lastUpdated": "2019-12-13T07:46:32.09Z"
      },
      {
        "version": "0.14.2",
        "lastUpdated": "2019-10-13T06:29:04.127Z"
      },
      {
        "version": "0.14.1",
        "lastUpdated": "2019-10-10T07:09:52.263Z"
      },
      {
        "version": "0.13.0",
        "lastUpdated": "2019-02-14T07:14:59.903Z"
      }
    ],
    "categories": ["Other"],
    "tags": ["config", "editor", "editorconfig", "multi-root ready"],
    "download_url": "https://marketplace.visualstudio.com/_apis/public/gallery/publishers/EditorConfig/vsextensions/EditorConfig/0.17.1/vspackage",
    "marketplace_url": "https://marketplace.visualstudio.com/items?itemName=EditorConfig.EditorConfig"
  },
  {
    "extension_name": "esbenp.prettier-vscode",
    "display_name": "Prettier - Code formatter",
    "short_description": "Code formatter using prettier",
    "latest_version": "11.0.0",
    "last_updated": "2024-08-14T15:16:38.6Z",
    "version_history": [
      {
        "version": "11.0.0",
        "lastUpdated": "2024-08-14T15:16:38.6Z"
      },
      {
        "version": "10.4.0",
        "lastUpdated": "2024-03-21T12:46:41.693Z"
      },
      {
        "version": "10.3.0",
        "lastUpdated": "2024-03-21T02:12:10.577Z"
      },
      {
        "version": "10.1.0",
        "lastUpdated": "2023-07-31T16:08:00.997Z"
      },
      {
        "version": "10.0.0",
        "lastUpdated": "2023-07-31T14:48:55.34Z"
      },
      {
        "version": "9.20.0",
        "lastUpdated": "2023-07-31T16:02:09.323Z"
      },
      {
        "version": "9.19.0",
        "lastUpdated": "2023-06-30T14:46:17.72Z"
      },
      {
        "version": "9.18.0",
        "lastUpdated": "2023-06-30T14:32:37.78Z"
      },
      {
        "version": "9.16.0",
        "lastUpdated": "2023-06-22T11:49:56.99Z"
      },
      {
        "version": "9.15.0",
        "lastUpdated": "2023-06-20T17:52:37.837Z"
      },
      {
        "version": "9.14.0",
        "lastUpdated": "2023-06-19T16:30:39.253Z"
      },
      {
        "version": "9.13.0",
        "lastUpdated": "2023-05-24T14:36:42.37Z"
      },
      {
        "version": "9.12.0",
        "lastUpdated": "2023-04-21T09:21:43.053Z"
      },
      {
        "version": "9.10.4",
        "lastUpdated": "2023-01-11T18:09:37.36Z"
      },
      {
        "version": "9.10.3",
        "lastUpdated": "2022-11-30T19:13:17.627Z"
      },
      {
        "version": "9.9.0",
        "lastUpdated": "2022-09-23T15:03:31.377Z"
      },
      {
        "version": "9.8.0",
        "lastUpdated": "2022-08-20T21:07:11.477Z"
      },
      {
        "version": "9.7.0",
        "lastUpdated": "2022-08-20T19:42:54.523Z"
      },
      {
        "version": "9.5.0",
        "lastUpdated": "2022-03-29T00:25:08.8Z"
      },
      {
        "version": "9.4.0",
        "lastUpdated": "2022-03-25T14:43:10.11Z"
      }
    ],
    "categories": ["Formatters"],
    "tags": [
      "angular",
      "commonmark",
      "css",
      "ember",
      "flow",
      "formatter",
      "glimmer",
      "graphql",
      "handlebars",
      "html",
      "ignore",
      "javascript",
      "js",
      "json",
      "jsx",
      "less",
      "markdown",
      "md",
      "mdx",
      "multi-root ready",
      "php",
      "prettier",
      "pug",
      "ruby",
      "scss",
      "styled-components",
      "styled-jsx",
      "swift",
      "ts",
      "typescript",
      "vue",
      "yaml",
      "yml"
    ],
    "download_url": "https://marketplace.visualstudio.com/_apis/public/gallery/publishers/esbenp/vsextensions/prettier-vscode/11.0.0/vspackage",
    "marketplace_url": "https://marketplace.visualstudio.com/items?itemName=esbenp.prettier-vscode"
  },
  {
    "extension_name": "figma.figma-vscode-extension",
    "display_name": "Figma for VS Code",
    "short_description": "Bring Figma into the text editor. Inspect designs, receive notifications, and get code suggestions.",
    "latest_version": "0.4.0",
    "last_updated": "2024-10-25T11:15:26.75Z",
    "version_history": [
      {
        "version": "0.4.0",
        "lastUpdated": "2024-10-25T11:15:26.75Z"
      },
      {
        "version": "0.3.5",
        "lastUpdated": "2024-05-08T11:13:34.103Z"
      },
      {
        "version": "0.3.4",
        "lastUpdated": "2024-03-08T14:29:39.31Z"
      },
      {
        "version": "0.3.3",
        "lastUpdated": "2024-01-31T16:27:51.183Z"
      },
      {
        "version": "0.3.2",
        "lastUpdated": "2024-01-24T16:32:36.633Z"
      },
      {
        "version": "0.3.1",
        "lastUpdated": "2023-12-11T17:46:17.793Z"
      },
      {
        "version": "0.3.0",
        "lastUpdated": "2023-12-06T11:02:44.803Z"
      },
      {
        "version": "0.2.7",
        "lastUpdated": "2023-08-10T10:24:57.927Z"
      },
      {
        "version": "0.2.6",
        "lastUpdated": "2023-07-28T13:07:19.613Z"
      },
      {
        "version": "0.2.5",
        "lastUpdated": "2023-07-27T14:04:33.35Z"
      },
      {
        "version": "0.2.4",
        "lastUpdated": "2023-07-17T15:58:27.553Z"
      },
      {
        "version": "0.2.3",
        "lastUpdated": "2023-07-11T12:30:17.13Z"
      },
      {
        "version": "0.2.2",
        "lastUpdated": "2023-07-10T13:36:23.2Z"
      },
      {
        "version": "0.2.1",
        "lastUpdated": "2023-06-22T22:09:30.613Z"
      },
      {
        "version": "0.2.0",
        "lastUpdated": "2023-06-20T22:58:28.653Z"
      },
      {
        "version": "0.1.2",
        "lastUpdated": "2023-06-08T10:59:30.203Z"
      }
    ],
    "categories": ["Snippets", "Formatters"],
    "tags": ["keybindings"],
    "download_url": "https://marketplace.visualstudio.com/_apis/public/gallery/publishers/figma/vsextensions/figma-vscode-extension/0.4.0/vspackage",
    "marketplace_url": "https://marketplace.visualstudio.com/items?itemName=figma.figma-vscode-extension"
  },
  {
    "extension_name": "firefox-devtools.vscode-firefox-debug",
    "display_name": "Debugger for Firefox",
    "short_description": "Debug your web application or browser extension in Firefox",
    "latest_version": "2.14.1",
    "last_updated": "2025-02-14T16:05:05.353Z",
    "version_history": [
      {
        "version": "2.14.1",
        "lastUpdated": "2025-02-14T16:05:05.353Z"
      },
      {
        "version": "2.14.0",
        "lastUpdated": "2025-01-13T14:32:27.663Z"
      },
      {
        "version": "2.13.0",
        "lastUpdated": "2025-01-10T10:31:06.347Z"
      },
      {
        "version": "2.12.1",
        "lastUpdated": "2025-01-07T13:07:50.73Z"
      },
      {
        "version": "2.12.0",
        "lastUpdated": "2024-12-19T10:38:07.743Z"
      },
      {
        "version": "2.11.0",
        "lastUpdated": "2024-12-12T14:04:30.133Z"
      },
      {
        "version": "2.10.1",
        "lastUpdated": "2024-12-12T10:01:58.217Z"
      },
      {
        "version": "2.10.0",
        "lastUpdated": "2024-12-11T08:58:17.71Z"
      },
      {
        "version": "2.9.11",
        "lastUpdated": "2024-11-07T10:46:35.6Z"
      },
      {
        "version": "2.9.10",
        "lastUpdated": "2023-09-27T08:08:43.347Z"
      },
      {
        "version": "2.9.9",
        "lastUpdated": "2023-09-27T07:39:36.663Z"
      },
      {
        "version": "2.9.8",
        "lastUpdated": "2022-07-21T08:03:33.333Z"
      },
      {
        "version": "2.9.7",
        "lastUpdated": "2022-06-15T07:42:56.407Z"
      },
      {
        "version": "2.9.6",
        "lastUpdated": "2021-12-22T17:47:54.72Z"
      },
      {
        "version": "2.9.5",
        "lastUpdated": "2021-11-15T18:13:38.203Z"
      },
      {
        "version": "2.9.4",
        "lastUpdated": "2021-04-17T08:54:04.04Z"
      },
      {
        "version": "2.9.3",
        "lastUpdated": "2021-03-31T17:04:46.647Z"
      },
      {
        "version": "2.9.2",
        "lastUpdated": "2021-02-19T18:52:00.367Z"
      },
      {
        "version": "2.9.1",
        "lastUpdated": "2020-08-21T08:36:25.76Z"
      },
      {
        "version": "2.9.0",
        "lastUpdated": "2020-06-16T15:08:34.303Z"
      }
    ],
    "categories": ["Debuggers"],
    "tags": ["debug", "debuggers", "firefox", "vscode"],
    "download_url": "https://marketplace.visualstudio.com/_apis/public/gallery/publishers/firefox-devtools/vsextensions/vscode-firefox-debug/2.14.1/vspackage",
    "marketplace_url": "https://marketplace.visualstudio.com/items?itemName=firefox-devtools.vscode-firefox-debug"
  },
  {
    "extension_name": "formulahendry.code-runner",
    "display_name": "Code Runner",
    "short_description": "Run C, C++, Java, JS, PHP, Python, Perl, Ruby, Go, Lua, Groovy, PowerShell, CMD, BASH, F#, C#, VBScript, TypeScript, CoffeeScript, Scala, Swift, Julia, Crystal, OCaml, R, AppleScript, Elixir, VB.NET, Clojure, Haxe, Obj-C, Rust, Racket, Scheme, AutoHotkey, AutoIt, Kotlin, Dart, Pascal, Haskell, Nim, ",
    "latest_version": "0.12.2",
    "last_updated": "2024-04-05T09:29:47.39Z",
    "version_history": [
      {
        "version": "0.12.2",
        "lastUpdated": "2024-04-05T09:29:47.39Z"
      },
      {
        "version": "0.12.1",
        "lastUpdated": "2023-10-08T08:21:03.36Z"
      },
      {
        "version": "0.12.0",
        "lastUpdated": "2023-01-23T07:24:54.493Z"
      },
      {
        "version": "0.11.8",
        "lastUpdated": "2022-06-11T15:39:29.247Z"
      },
      {
        "version": "0.11.7",
        "lastUpdated": "2022-02-08T11:27:41.653Z"
      },
      {
        "version": "0.11.6",
        "lastUpdated": "2021-10-10T09:58:40.36Z"
      },
      {
        "version": "0.11.5",
        "lastUpdated": "2021-07-09T16:10:40.917Z"
      },
      {
        "version": "0.11.4",
        "lastUpdated": "2021-05-14T11:40:59.157Z"
      },
      {
        "version": "0.11.3",
        "lastUpdated": "2021-03-11T12:36:57.873Z"
      },
      {
        "version": "0.11.2",
        "lastUpdated": "2021-01-05T13:59:50.023Z"
      },
      {
        "version": "0.11.1",
        "lastUpdated": "2020-10-11T10:07:26.37Z"
      },
      {
        "version": "0.11.0",
        "lastUpdated": "2020-07-07T05:50:53.73Z"
      },
      {
        "version": "0.10.0",
        "lastUpdated": "2020-05-02T10:58:07.327Z"
      },
      {
        "version": "0.9.17",
        "lastUpdated": "2020-03-11T03:06:08.413Z"
      },
      {
        "version": "0.9.16",
        "lastUpdated": "2020-02-20T13:15:40.957Z"
      },
      {
        "version": "0.9.15",
        "lastUpdated": "2019-11-21T13:13:02.103Z"
      },
      {
        "version": "0.9.14",
        "lastUpdated": "2019-08-17T13:10:38.863Z"
      },
      {
        "version": "0.9.13",
        "lastUpdated": "2019-08-14T15:07:20.68Z"
      },
      {
        "version": "0.9.12",
        "lastUpdated": "2019-08-02T02:38:07.37Z"
      },
      {
        "version": "0.9.11",
        "lastUpdated": "2019-06-12T12:58:26.33Z"
      }
    ],
    "categories": ["Programming Languages"],
    "tags": ["c#", "c++", "code-runner-output", "erlang", "haskell", "java", "javascript", "keybindings", "multi-root ready", "perl", "php", "powershell", "python", "ruby", "rust"],
    "download_url": "https://marketplace.visualstudio.com/_apis/public/gallery/publishers/formulahendry/vsextensions/code-runner/0.12.2/vspackage",
    "marketplace_url": "https://marketplace.visualstudio.com/items?itemName=formulahendry.code-runner"
  },
  {
    "extension_name": "foxundermoon.shell-format",
    "display_name": "shell-format",
    "short_description": "A formatter for shell scripts, Dockerfile, gitignore, dotenv, /etc/hosts, jvmoptions, and other file types",
    "latest_version": "7.2.5",
    "last_updated": "2023-02-21T09:01:02.063Z",
    "version_history": [
      {
        "version": "7.2.5",
        "lastUpdated": "2023-02-21T09:01:02.063Z"
      },
      {
        "version": "7.2.4",
        "lastUpdated": "2023-02-21T08:38:19.523Z"
      },
      {
        "version": "7.2.3",
        "lastUpdated": "2023-02-21T08:09:01.59Z"
      },
      {
        "version": "7.2.2",
        "lastUpdated": "2021-11-07T09:44:36.677Z"
      },
      {
        "version": "7.2.1",
        "lastUpdated": "2021-11-06T16:21:22.817Z"
      },
      {
        "version": "7.2.0",
        "lastUpdated": "2021-11-06T15:39:03.523Z"
      },
      {
        "version": "7.1.1",
        "lastUpdated": "2021-10-10T10:43:11.377Z"
      },
      {
        "version": "7.1.0",
        "lastUpdated": "2021-04-09T10:13:30.43Z"
      },
      {
        "version": "7.0.1",
        "lastUpdated": "2020-01-27T10:59:51.483Z"
      },
      {
        "version": "7.0.0",
        "lastUpdated": "2019-12-27T16:05:55.52Z"
      },
      {
        "version": "6.1.3",
        "lastUpdated": "2019-11-08T10:10:50.527Z"
      },
      {
        "version": "6.1.2",
        "lastUpdated": "2019-09-20T10:46:49.923Z"
      },
      {
        "version": "6.1.1",
        "lastUpdated": "2019-07-28T17:45:04.677Z"
      },
      {
        "version": "6.1.0",
        "lastUpdated": "2019-07-28T17:32:44.863Z"
      },
      {
        "version": "6.0.1",
        "lastUpdated": "2019-06-12T16:33:28.67Z"
      },
      {
        "version": "6.0.0",
        "lastUpdated": "2019-06-09T15:39:07.517Z"
      },
      {
        "version": "5.0.1",
        "lastUpdated": "2019-06-05T07:05:17.37Z"
      },
      {
        "version": "5.0.0",
        "lastUpdated": "2019-05-31T09:55:05.527Z"
      },
      {
        "version": "4.0.11",
        "lastUpdated": "2019-05-05T11:25:54.633Z"
      },
      {
        "version": "4.0.10",
        "lastUpdated": "2019-04-30T07:50:36.537Z"
      }
    ],
    "categories": ["Formatters"],
    "tags": [
      "azcli",
      "azure cli tool",
      "bash",
      "bashrc",
      "bats",
      "beautify",
      "docker",
      "dockerfile",
      "dockerignore",
      "dotenv",
      "env",
      "format",
      "formatter",
      "gitignore",
      "hosts",
      "ignore",
      "jvmoptions",
      "Properties",
      "shell",
      "shellscript",
      "spring-boot-properties",
      "vmoptions",
      "zshrc"
    ],
    "download_url": "https://marketplace.visualstudio.com/_apis/public/gallery/publishers/foxundermoon/vsextensions/shell-format/7.2.5/vspackage",
    "marketplace_url": "https://marketplace.visualstudio.com/items?itemName=foxundermoon.shell-format"
  },
  {
    "extension_name": "gep13.chocolatey-vscode",
    "display_name": "Chocolatey",
    "short_description": "Set of snippets and commands for helping with creating packages for Chocolatey.",
    "latest_version": "0.7.2",
    "last_updated": "2020-08-12T20:35:35.727Z",
    "version_history": [
      {
        "version": "0.7.2",
        "lastUpdated": "2020-08-12T20:35:35.727Z"
      },
      {
        "version": "0.7.1",
        "lastUpdated": "2019-05-28T07:16:38.763Z"
      },
      {
        "version": "0.7.0",
        "lastUpdated": "2019-01-26T20:16:11.84Z"
      },
      {
        "version": "0.6.0",
        "lastUpdated": "2018-12-01T22:35:50.753Z"
      },
      {
        "version": "0.5.0",
        "lastUpdated": "2018-11-27T21:20:14.877Z"
      },
      {
        "version": "0.4.1",
        "lastUpdated": "2018-11-27T08:32:34.93Z"
      },
      {
        "version": "0.4.0",
        "lastUpdated": "2018-11-24T22:28:49.997Z"
      },
      {
        "version": "0.3.0",
        "lastUpdated": "2018-09-10T09:54:20.933Z"
      },
      {
        "version": "0.2.2",
        "lastUpdated": "2016-01-26T13:01:31.47Z"
      },
      {
        "version": "0.2.1",
        "lastUpdated": "2016-01-10T14:20:11.307Z"
      },
      {
        "version": "0.2.0",
        "lastUpdated": "2016-01-10T14:15:33.31Z"
      },
      {
        "version": "0.1.0",
        "lastUpdated": "2016-01-09T22:45:27.823Z"
      }
    ],
    "categories": ["Other"],
    "tags": ["snippet", "zip"],
    "download_url": "https://marketplace.visualstudio.com/_apis/public/gallery/publishers/gep13/vsextensions/chocolatey-vscode/0.7.2/vspackage",
    "marketplace_url": "https://marketplace.visualstudio.com/items?itemName=gep13.chocolatey-vscode"
  },
  {
    "extension_name": "gera2ld.markmap-vscode",
    "display_name": "Markmap",
    "short_description": "Visualize your markdown in VSCode",
    "latest_version": "0.2.10",
    "last_updated": "2025-02-14T17:00:09.36Z",
    "version_history": [
      {
        "version": "0.2.10",
        "lastUpdated": "2025-02-14T17:00:09.36Z"
      },
      {
        "version": "0.2.9",
        "lastUpdated": "2025-02-13T14:30:45.963Z"
      },
      {
        "version": "0.2.8",
        "lastUpdated": "2025-01-13T16:11:01.7Z"
      },
      {
        "version": "0.2.7",
        "lastUpdated": "2025-01-08T04:49:24.173Z"
      },
      {
        "version": "0.2.6",
        "lastUpdated": "2025-01-04T14:01:01.82Z"
      },
      {
        "version": "0.2.5",
        "lastUpdated": "2025-01-01T06:53:42.517Z"
      },
      {
        "version": "0.2.4",
        "lastUpdated": "2024-12-30T07:24:27.773Z"
      },
      {
        "version": "0.2.3",
        "lastUpdated": "2024-12-28T12:51:25.627Z"
      },
      {
        "version": "0.2.2",
        "lastUpdated": "2024-12-24T16:37:54.117Z"
      },
      {
        "version": "0.2.1",
        "lastUpdated": "2024-12-20T06:44:32.377Z"
      },
      {
        "version": "0.2.0",
        "lastUpdated": "2024-12-19T06:24:35.643Z"
      },
      {
        "version": "0.1.7",
        "lastUpdated": "2024-12-18T05:44:00.89Z"
      },
      {
        "version": "0.1.6",
        "lastUpdated": "2024-09-26T10:18:36.98Z"
      },
      {
        "version": "0.1.5",
        "lastUpdated": "2024-09-26T07:33:25.36Z"
      },
      {
        "version": "0.1.4",
        "lastUpdated": "2024-04-21T16:01:57.83Z"
      },
      {
        "version": "0.1.3",
        "lastUpdated": "2024-03-12T14:41:21.983Z"
      },
      {
        "version": "0.1.2",
        "lastUpdated": "2023-12-03T09:17:07.77Z"
      },
      {
        "version": "0.1.1",
        "lastUpdated": "2023-07-26T15:42:31.16Z"
      },
      {
        "version": "0.1.0",
        "lastUpdated": "2023-07-16T13:53:36.503Z"
      },
      {
        "version": "0.0.17",
        "lastUpdated": "2023-02-07T12:56:32.3Z"
      }
    ],
    "categories": ["Visualization"],
    "tags": ["markdown", "markmap", "mindmap"],
    "download_url": "https://marketplace.visualstudio.com/_apis/public/gallery/publishers/gera2ld/vsextensions/markmap-vscode/0.2.10/vspackage",
    "marketplace_url": "https://marketplace.visualstudio.com/items?itemName=gera2ld.markmap-vscode"
  },
  {
    "extension_name": "GitHub.codespaces",
    "display_name": "GitHub Codespaces",
    "short_description": "Your instant dev environment",
    "latest_version": "1.17.3",
    "last_updated": "2024-09-11T15:02:06.743Z",
    "version_history": [
      {
        "version": "1.17.3",
        "lastUpdated": "2024-09-11T15:02:06.743Z"
      },
      {
        "version": "1.17.2",
        "lastUpdated": "2024-07-18T18:27:15.727Z"
      },
      {
        "version": "1.17.1",
        "lastUpdated": "2024-07-03T16:10:59.197Z"
      },
      {
        "version": "1.16.23",
        "lastUpdated": "2024-06-12T18:22:54.13Z"
      },
      {
        "version": "1.16.22",
        "lastUpdated": "2024-05-06T23:57:30.41Z"
      },
      {
        "version": "1.16.21",
        "lastUpdated": "2024-05-06T18:16:32.627Z"
      },
      {
        "version": "1.16.20",
        "lastUpdated": "2024-04-29T16:57:48.773Z"
      },
      {
        "version": "1.16.19",
        "lastUpdated": "2024-04-09T17:52:49.61Z"
      },
      {
        "version": "1.16.18",
        "lastUpdated": "2024-04-01T19:53:12.867Z"
      },
      {
        "version": "1.16.17",
        "lastUpdated": "2024-03-20T19:39:19.14Z"
      },
      {
        "version": "1.16.16",
        "lastUpdated": "2024-03-19T20:03:51.523Z"
      },
      {
        "version": "1.16.15",
        "lastUpdated": "2024-03-19T17:55:40.987Z"
      },
      {
        "version": "1.16.14",
        "lastUpdated": "2024-03-14T18:51:18.507Z"
      },
      {
        "version": "1.16.13",
        "lastUpdated": "2024-03-05T16:28:19.163Z"
      },
      {
        "version": "1.16.12",
        "lastUpdated": "2024-03-04T20:19:50.833Z"
      },
      {
        "version": "1.16.11",
        "lastUpdated": "2024-02-28T20:10:03.04Z"
      },
      {
        "version": "1.16.10",
        "lastUpdated": "2024-02-06T21:17:05.23Z"
      },
      {
        "version": "1.16.9",
        "lastUpdated": "2024-01-26T19:10:39.48Z"
      },
      {
        "version": "1.16.8",
        "lastUpdated": "2024-01-24T17:48:16.39Z"
      },
      {
        "version": "1.16.7",
        "lastUpdated": "2024-01-22T17:30:42.883Z"
      }
    ],
    "categories": ["Other"],
    "tags": ["continueOn", "json", "jsonc", "remote-menu"],
    "download_url": "https://marketplace.visualstudio.com/_apis/public/gallery/publishers/GitHub/vsextensions/codespaces/1.17.3/vspackage",
    "marketplace_url": "https://marketplace.visualstudio.com/items?itemName=GitHub.codespaces"
  },
  {
    "extension_name": "GitHub.copilot",
    "display_name": "GitHub Copilot",
    "short_description": "Your AI pair programmer",
    "latest_version": "1.276.1398",
    "last_updated": "2025-02-26T01:45:42.047Z",
    "version_history": [
      {
        "version": "1.276.1398",
        "lastUpdated": "2025-02-26T01:45:42.047Z"
      },
      {
        "version": "1.275.1396",
        "lastUpdated": "2025-02-25T16:20:52.783Z"
      },
      {
        "version": "1.275.1395",
        "lastUpdated": "2025-02-25T01:45:40.39Z"
      },
      {
        "version": "1.275.0",
        "lastUpdated": "2025-02-24T19:13:47.573Z"
      },
      {
        "version": "1.274.1393",
        "lastUpdated": "2025-02-24T16:04:29.997Z"
      },
      {
        "version": "1.274.1392",
        "lastUpdated": "2025-02-24T01:45:38.897Z"
      },
      {
        "version": "1.273.1390",
        "lastUpdated": "2025-02-21T16:20:24.6Z"
      },
      {
        "version": "1.273.1389",
        "lastUpdated": "2025-02-21T01:44:38.153Z"
      },
      {
        "version": "1.273.1388",
        "lastUpdated": "2025-02-20T21:08:52.257Z"
      },
      {
        "version": "1.273.1387",
        "lastUpdated": "2025-02-20T16:19:35.72Z"
      },
      {
        "version": "1.273.1386",
        "lastUpdated": "2025-02-20T01:45:31.833Z"
      },
      {
        "version": "1.273.1385",
        "lastUpdated": "2025-02-19T17:18:24.997Z"
      },
      {
        "version": "1.273.1384",
        "lastUpdated": "2025-02-19T10:34:54.773Z"
      },
      {
        "version": "1.273.1383",
        "lastUpdated": "2025-02-19T01:45:42.84Z"
      },
      {
        "version": "1.272.1381",
        "lastUpdated": "2025-02-18T16:20:03.18Z"
      },
      {
        "version": "1.272.1380",
        "lastUpdated": "2025-02-17T15:13:01.217Z"
      },
      {
        "version": "1.272.5",
        "lastUpdated": "2025-02-18T01:41:19.29Z"
      },
      {
        "version": "1.272.4",
        "lastUpdated": "2025-02-17T16:15:46.827Z"
      },
      {
        "version": "1.272.0",
        "lastUpdated": "2025-02-17T14:33:34.043Z"
      },
      {
        "version": "1.271.1378",
        "lastUpdated": "2025-02-14T22:05:48.183Z"
      }
    ],
    "categories": ["Programming Languages", "Machine Learning", "AI", "Chat"],
    "tags": [
      "ai",
      "autocomplete",
      "c#",
      "c++",
      "code-referencing",
      "codex",
      "co-pilot",
      "documentation",
      "go",
      "golang",
      "intellisense",
      "java",
      "javascript",
      "keybindings",
      "kotlin",
      "openai",
      "php",
      "pilot",
      "python",
      "refactor",
      "ruby",
      "snippets",
      "typescript"
    ],
    "download_url": "https://marketplace.visualstudio.com/_apis/public/gallery/publishers/GitHub/vsextensions/copilot/1.276.1398/vspackage",
    "marketplace_url": "https://marketplace.visualstudio.com/items?itemName=GitHub.copilot"
  },
  {
    "extension_name": "GitHub.copilot-chat",
    "display_name": "GitHub Copilot Chat",
    "short_description": "AI chat features powered by Copilot",
    "latest_version": "0.25.2025022601",
    "last_updated": "2025-02-26T04:29:57.383Z",
    "version_history": [
      {
        "version": "0.25.2025022601",
        "lastUpdated": "2025-02-26T04:29:57.383Z"
      },
      {
        "version": "0.25.2025022501",
        "lastUpdated": "2025-02-25T04:27:22.64Z"
      },
      {
        "version": "0.25.2025022401",
        "lastUpdated": "2025-02-24T04:31:55.3Z"
      },
      {
        "version": "0.25.2025022101",
        "lastUpdated": "2025-02-21T04:32:08.97Z"
      },
      {
        "version": "0.25.2025022001",
        "lastUpdated": "2025-02-20T04:39:56.293Z"
      },
      {
        "version": "0.25.2025021901",
        "lastUpdated": "2025-02-19T04:31:43.467Z"
      },
      {
        "version": "0.25.2025021801",
        "lastUpdated": "2025-02-18T04:30:22.39Z"
      },
      {
        "version": "0.25.2025021701",
        "lastUpdated": "2025-02-17T04:31:19.553Z"
      },
      {
        "version": "0.25.2025021401",
        "lastUpdated": "2025-02-14T04:29:06.933Z"
      },
      {
        "version": "0.25.2025021301",
        "lastUpdated": "2025-02-13T04:28:26.517Z"
      },
      {
        "version": "0.25.2025021201",
        "lastUpdated": "2025-02-12T04:32:44.64Z"
      },
      {
        "version": "0.25.2025021101",
        "lastUpdated": "2025-02-11T04:28:15.83Z"
      },
      {
        "version": "0.25.2025021001",
        "lastUpdated": "2025-02-10T04:29:19.073Z"
      },
      {
        "version": "0.25.2025020703",
        "lastUpdated": "2025-02-07T19:43:15.473Z"
      },
      {
        "version": "0.25.2025020702",
        "lastUpdated": "2025-02-07T04:28:34.663Z"
      },
      {
        "version": "0.25.2025020603",
        "lastUpdated": "2025-02-06T18:40:02.773Z"
      },
      {
        "version": "0.24.2025021302",
        "lastUpdated": "2025-02-13T18:50:47.223Z"
      },
      {
        "version": "0.24.2025020602",
        "lastUpdated": "2025-02-06T10:37:06.66Z"
      },
      {
        "version": "0.24.2025020405",
        "lastUpdated": "2025-02-04T22:38:15.473Z"
      },
      {
        "version": "0.24.2025020404",
        "lastUpdated": "2025-02-04T21:37:50.37Z"
      }
    ],
    "categories": ["Programming Languages", "Machine Learning", "AI", "Chat"],
    "tags": [
      "ai",
      "autocomplete",
      "c#",
      "c++",
      "chat-participant",
      "codex",
      "co-pilot",
      "documentation",
      "github-copilot",
      "go",
      "golang",
      "ignore",
      "intellisense",
      "java",
      "javascript",
      "json",
      "keybindings",
      "kotlin",
      "markdown",
      "openai",
      "php",
      "pilot",
      "python",
      "refactor",
      "ruby",
      "snippets",
      "typescript"
    ],
    "download_url": "https://marketplace.visualstudio.com/_apis/public/gallery/publishers/GitHub/vsextensions/copilot-chat/0.25.2025022601/vspackage",
    "marketplace_url": "https://marketplace.visualstudio.com/items?itemName=GitHub.copilot-chat"
  },
  {
    "extension_name": "GitHub.remotehub",
    "display_name": "GitHub Repositories",
    "short_description": "Remotely browse and edit any GitHub repository",
    "latest_version": "0.65.2024112101",
    "last_updated": "2024-11-21T09:22:11.343Z",
    "version_history": [
      {
        "version": "0.65.2024112101",
        "lastUpdated": "2024-11-21T09:22:11.343Z"
      },
      {
        "version": "0.65.2024111901",
        "lastUpdated": "2024-11-19T09:24:21.977Z"
      },
      {
        "version": "0.64.0",
        "lastUpdated": "2024-09-05T20:10:31.67Z"
      },
      {
        "version": "0.63.2024082601",
        "lastUpdated": "2024-08-26T09:21:27.77Z"
      },
      {
        "version": "0.63.2024080801",
        "lastUpdated": "2024-08-08T09:24:16.613Z"
      },
      {
        "version": "0.63.2024061801",
        "lastUpdated": "2024-06-18T09:23:47.777Z"
      },
      {
        "version": "0.63.2024061701",
        "lastUpdated": "2024-06-17T09:20:47.697Z"
      },
      {
        "version": "0.63.2024061301",
        "lastUpdated": "2024-06-13T09:26:29.243Z"
      },
      {
        "version": "0.63.2024061201",
        "lastUpdated": "2024-06-12T09:31:28.263Z"
      },
      {
        "version": "0.63.2024052901",
        "lastUpdated": "2024-05-29T09:38:21.213Z"
      },
      {
        "version": "0.63.2024052701",
        "lastUpdated": "2024-05-27T09:22:37.783Z"
      },
      {
        "version": "0.63.2024051501",
        "lastUpdated": "2024-05-15T09:43:40.95Z"
      },
      {
        "version": "0.63.2024031101",
        "lastUpdated": "2024-03-11T09:16:05.663Z"
      },
      {
        "version": "0.63.2024022201",
        "lastUpdated": "2024-02-22T09:19:31.41Z"
      },
      {
        "version": "0.63.2024010901",
        "lastUpdated": "2024-01-09T09:35:21.69Z"
      },
      {
        "version": "0.63.2023121101",
        "lastUpdated": "2023-12-11T09:19:44.2Z"
      },
      {
        "version": "0.62.0",
        "lastUpdated": "2023-10-04T18:37:19.593Z"
      },
      {
        "version": "0.61.2023100201",
        "lastUpdated": "2023-10-02T09:21:20.133Z"
      },
      {
        "version": "0.61.2023092801",
        "lastUpdated": "2023-09-28T09:20:14Z"
      },
      {
        "version": "0.61.2023092601",
        "lastUpdated": "2023-09-26T09:21:37.3Z"
      }
    ],
    "categories": ["Other"],
    "tags": [],
    "download_url": "https://marketplace.visualstudio.com/_apis/public/gallery/publishers/GitHub/vsextensions/remotehub/0.65.2024112101/vspackage",
    "marketplace_url": "https://marketplace.visualstudio.com/items?itemName=GitHub.remotehub"
  },
  {
    "extension_name": "GitHub.vscode-github-actions",
    "display_name": "GitHub Actions",
    "short_description": "GitHub Actions workflows and runs for github.com hosted repositories in VS Code",
    "latest_version": "0.27.1",
    "last_updated": "2025-01-30T20:19:50.583Z",
    "version_history": [
      {
        "version": "0.27.1",
        "lastUpdated": "2025-01-30T20:19:50.583Z"
      },
      {
        "version": "0.27.0",
        "lastUpdated": "2024-09-24T18:29:42.81Z"
      },
      {
        "version": "0.26.5",
        "lastUpdated": "2024-09-10T21:09:42.663Z"
      },
      {
        "version": "0.26.3",
        "lastUpdated": "2024-05-30T17:35:55.373Z"
      },
      {
        "version": "0.26.2",
        "lastUpdated": "2023-09-06T16:20:00.99Z"
      },
      {
        "version": "0.26.1",
        "lastUpdated": "2023-08-04T21:42:32.447Z"
      },
      {
        "version": "0.26.0",
        "lastUpdated": "2023-08-04T20:58:17.063Z"
      },
      {
        "version": "0.25.8",
        "lastUpdated": "2023-06-19T15:56:53.397Z"
      },
      {
        "version": "0.25.7",
        "lastUpdated": "2023-05-05T18:48:10.727Z"
      },
      {
        "version": "0.25.6",
        "lastUpdated": "2023-04-21T19:30:46.087Z"
      },
      {
        "version": "0.25.5",
        "lastUpdated": "2023-04-14T19:43:34.167Z"
      },
      {
        "version": "0.25.4",
        "lastUpdated": "2023-04-07T18:34:48.47Z"
      },
      {
        "version": "0.25.3",
        "lastUpdated": "2023-03-28T17:23:49.533Z"
      },
      {
        "version": "0.25.2",
        "lastUpdated": "2023-03-23T22:44:15.26Z"
      },
      {
        "version": "0.25.1",
        "lastUpdated": "2023-03-22T22:06:24.377Z"
      },
      {
        "version": "0.25.0",
        "lastUpdated": "2023-03-21T22:25:38.817Z"
      },
      {
        "version": "0.24.4",
        "lastUpdated": "2022-10-27T03:47:02.18Z"
      },
      {
        "version": "0.24.2",
        "lastUpdated": "2022-08-01T16:45:05.963Z"
      },
      {
        "version": "0.24.1",
        "lastUpdated": "2022-04-22T23:35:50.497Z"
      },
      {
        "version": "0.22.0",
        "lastUpdated": "2022-02-01T05:00:45.553Z"
      }
    ],
    "categories": ["Other"],
    "tags": ["GitHub Actions Workflow", "github-actions-workflow"],
    "download_url": "https://marketplace.visualstudio.com/_apis/public/gallery/publishers/GitHub/vsextensions/vscode-github-actions/0.27.1/vspackage",
    "marketplace_url": "https://marketplace.visualstudio.com/items?itemName=GitHub.vscode-github-actions"
  },
  {
    "extension_name": "GitHub.vscode-pull-request-github",
    "display_name": "GitHub Pull Requests",
    "short_description": "Pull Request and Issue Provider for GitHub",
    "latest_version": "0.105.2025022604",
    "last_updated": "2025-02-26T04:27:35.783Z",
    "version_history": [
      {
        "version": "0.105.2025022604",
        "lastUpdated": "2025-02-26T04:27:35.783Z"
      },
      {
        "version": "0.105.2025022504",
        "lastUpdated": "2025-02-25T04:21:10.177Z"
      },
      {
        "version": "0.105.2025022404",
        "lastUpdated": "2025-02-24T04:23:58.303Z"
      },
      {
        "version": "0.105.2025022004",
        "lastUpdated": "2025-02-20T04:21:58.78Z"
      },
      {
        "version": "0.105.2025021904",
        "lastUpdated": "2025-02-19T04:22:05.21Z"
      },
      {
        "version": "0.105.2025021804",
        "lastUpdated": "2025-02-18T04:19:02Z"
      },
      {
        "version": "0.105.2025021704",
        "lastUpdated": "2025-02-17T04:18:55.38Z"
      },
      {
        "version": "0.105.2025021304",
        "lastUpdated": "2025-02-13T04:27:02.67Z"
      },
      {
        "version": "0.105.2025021214",
        "lastUpdated": "2025-02-12T14:15:28.26Z"
      },
      {
        "version": "0.105.2025021204",
        "lastUpdated": "2025-02-12T04:25:42.02Z"
      },
      {
        "version": "0.105.2025021010",
        "lastUpdated": "2025-02-10T10:47:04.567Z"
      },
      {
        "version": "0.105.2025021004",
        "lastUpdated": "2025-02-10T04:20:26.377Z"
      },
      {
        "version": "0.105.2025020615",
        "lastUpdated": "2025-02-06T16:05:03.2Z"
      },
      {
        "version": "0.104.1",
        "lastUpdated": "2025-02-13T14:30:42.16Z"
      },
      {
        "version": "0.104.0",
        "lastUpdated": "2025-02-06T16:40:30.08Z"
      },
      {
        "version": "0.103.2025013109",
        "lastUpdated": "2025-01-31T09:23:46.963Z"
      },
      {
        "version": "0.103.2025013011",
        "lastUpdated": "2025-01-30T11:51:50.83Z"
      },
      {
        "version": "0.103.2025013004",
        "lastUpdated": "2025-01-30T04:24:22.68Z"
      },
      {
        "version": "0.103.2025012904",
        "lastUpdated": "2025-01-29T04:22:01.063Z"
      },
      {
        "version": "0.103.2025012804",
        "lastUpdated": "2025-01-28T04:23:43.74Z"
      }
    ],
    "categories": ["AI", "Chat"],
    "tags": ["chat-participant", "github-copilot", "keybindings"],
    "download_url": "https://marketplace.visualstudio.com/_apis/public/gallery/publishers/GitHub/vsextensions/vscode-pull-request-github/0.105.2025022604/vspackage",
    "marketplace_url": "https://marketplace.visualstudio.com/items?itemName=GitHub.vscode-pull-request-github"
  },
  {
    "extension_name": "golang.Go",
    "display_name": "Go",
    "short_description": "Rich Go language support for Visual Studio Code",
    "latest_version": "0.45.2",
    "last_updated": "2025-02-19T21:06:44.32Z",
    "version_history": [
      {
        "version": "0.45.2",
        "lastUpdated": "2025-02-19T21:06:44.32Z"
      },
      {
        "version": "0.45.1",
        "lastUpdated": "2025-02-11T20:43:30.693Z"
      },
      {
        "version": "0.45.0",
        "lastUpdated": "2024-12-17T14:29:35.827Z"
      },
      {
        "version": "0.44.0",
        "lastUpdated": "2024-12-16T17:31:24.993Z"
      },
      {
        "version": "0.43.4",
        "lastUpdated": "2024-12-05T16:42:38.713Z"
      },
      {
        "version": "0.43.3",
        "lastUpdated": "2024-11-18T19:26:39.53Z"
      },
      {
        "version": "0.43.2",
        "lastUpdated": "2024-09-25T17:56:32.89Z"
      },
      {
        "version": "0.43.1",
        "lastUpdated": "2024-09-09T19:23:08.883Z"
      },
      {
        "version": "0.43.0",
        "lastUpdated": "2024-08-26T15:02:27.537Z"
      },
      {
        "version": "0.42.1",
        "lastUpdated": "2024-09-10T14:13:44.72Z"
      },
      {
        "version": "0.42.0",
        "lastUpdated": "2024-07-17T18:28:25.46Z"
      },
      {
        "version": "0.41.4",
        "lastUpdated": "2024-04-24T17:20:00.813Z"
      },
      {
        "version": "0.41.3",
        "lastUpdated": "2024-04-22T14:24:49.76Z"
      },
      {
        "version": "0.41.2",
        "lastUpdated": "2024-03-14T19:53:22.297Z"
      },
      {
        "version": "0.41.1",
        "lastUpdated": "2024-02-22T15:42:01.783Z"
      },
      {
        "version": "0.41.0",
        "lastUpdated": "2024-02-14T18:35:06.453Z"
      },
      {
        "version": "0.40.3",
        "lastUpdated": "2024-01-22T17:11:35.577Z"
      },
      {
        "version": "0.40.2",
        "lastUpdated": "2024-01-22T16:09:02.317Z"
      },
      {
        "version": "0.40.1",
        "lastUpdated": "2023-12-21T15:27:01.037Z"
      },
      {
        "version": "0.40.0",
        "lastUpdated": "2023-11-16T18:40:23.917Z"
      }
    ],
    "categories": ["Programming Languages", "Snippets", "Linters", "Debuggers", "Formatters", "Testing"],
    "tags": ["debuggers", "go", "Go Checksum File", "Go Module File", "Go Template File", "Go Work File", "go.mod", "go.sum", "go.work", "golang", "gopls", "gotmpl", "multi-root ready", "snippet"],
    "download_url": "https://marketplace.visualstudio.com/_apis/public/gallery/publishers/golang/vsextensions/Go/0.45.2/vspackage",
    "marketplace_url": "https://marketplace.visualstudio.com/items?itemName=golang.Go"
  },
  {
    "extension_name": "golang.go-nightly",
    "display_name": "Go Nightly",
    "short_description": "Rich Go language support for Visual Studio Code (Nightly)",
    "latest_version": "2024.8.2217",
    "last_updated": "2024-08-26T14:10:33.54Z",
    "version_history": [
      {
        "version": "2024.8.2217",
        "lastUpdated": "2024-08-26T14:10:33.54Z"
      },
      {
        "version": "2024.8.2017",
        "lastUpdated": "2024-08-21T14:11:18.123Z"
      },
      {
        "version": "2024.8.1921",
        "lastUpdated": "2024-08-20T14:07:27.81Z"
      },
      {
        "version": "2024.8.804",
        "lastUpdated": "2024-08-08T14:12:13.84Z"
      },
      {
        "version": "2024.8.603",
        "lastUpdated": "2024-08-06T14:11:08.83Z"
      },
      {
        "version": "2024.7.2502",
        "lastUpdated": "2024-07-25T14:11:38.36Z"
      },
      {
        "version": "2024.7.1618",
        "lastUpdated": "2024-07-17T14:10:21.377Z"
      },
      {
        "version": "2024.7.1521",
        "lastUpdated": "2024-07-16T14:07:58.33Z"
      },
      {
        "version": "2024.7.1117",
        "lastUpdated": "2024-07-15T14:09:18.05Z"
      },
      {
        "version": "2024.7.812",
        "lastUpdated": "2024-07-08T14:10:44.327Z"
      },
      {
        "version": "2024.7.221",
        "lastUpdated": "2024-07-03T14:10:19.79Z"
      },
      {
        "version": "2024.6.2720",
        "lastUpdated": "2024-07-01T14:09:02.103Z"
      },
      {
        "version": "2024.6.2614",
        "lastUpdated": "2024-06-27T14:11:31.07Z"
      },
      {
        "version": "2024.6.2413",
        "lastUpdated": "2024-06-24T14:08:52.847Z"
      },
      {
        "version": "2024.5.3021",
        "lastUpdated": "2024-06-03T14:08:14.073Z"
      },
      {
        "version": "2024.5.2919",
        "lastUpdated": "2024-05-30T14:08:53.387Z"
      },
      {
        "version": "2024.5.2019",
        "lastUpdated": "2024-05-21T14:10:25.31Z"
      },
      {
        "version": "2024.5.1020",
        "lastUpdated": "2024-05-13T14:08:27.887Z"
      },
      {
        "version": "2024.5.115",
        "lastUpdated": "2024-05-02T14:12:29.927Z"
      },
      {
        "version": "2024.4.2923",
        "lastUpdated": "2024-04-30T14:10:10.653Z"
      }
    ],
    "categories": ["Programming Languages", "Snippets", "Linters", "Debuggers", "Formatters", "Testing"],
    "tags": ["debuggers", "go", "Go Checksum File", "Go Module File", "Go Template File", "Go Work File", "go.mod", "go.sum", "go.work", "golang", "gopls", "gotmpl", "multi-root ready", "snippet"],
    "download_url": "https://marketplace.visualstudio.com/_apis/public/gallery/publishers/golang/vsextensions/go-nightly/2024.8.2217/vspackage",
    "marketplace_url": "https://marketplace.visualstudio.com/items?itemName=golang.go-nightly"
  },
  {
    "extension_name": "GoogleCloudTools.cloudcode",
    "display_name": "Google Cloud Code",
    "short_description": "Tools for Google Cloud",
    "latest_version": "2.27.0",
    "last_updated": "2025-02-20T06:37:36.71Z",
    "version_history": [
      {
        "version": "2.27.0",
        "lastUpdated": "2025-02-20T06:37:36.71Z"
      },
      {
        "version": "2.26.0",
        "lastUpdated": "2025-02-11T07:15:42.86Z"
      },
      {
        "version": "2.25.0",
        "lastUpdated": "2025-01-22T21:26:06.13Z"
      },
      {
        "version": "2.24.0",
        "lastUpdated": "2025-01-09T10:25:45.857Z"
      },
      {
        "version": "2.23.0",
        "lastUpdated": "2024-12-10T22:50:42.373Z"
      },
      {
        "version": "2.22.0",
        "lastUpdated": "2024-12-04T23:12:30.797Z"
      },
      {
        "version": "2.21.0",
        "lastUpdated": "2024-11-15T04:49:22.87Z"
      },
      {
        "version": "2.20.2",
        "lastUpdated": "2024-11-09T00:53:47.033Z"
      },
      {
        "version": "2.20.1",
        "lastUpdated": "2024-11-07T23:12:59.42Z"
      },
      {
        "version": "2.20.0",
        "lastUpdated": "2024-10-30T19:35:16.067Z"
      },
      {
        "version": "2.19.0",
        "lastUpdated": "2024-10-16T13:28:40.517Z"
      },
      {
        "version": "2.18.2",
        "lastUpdated": "2024-10-09T15:17:05.117Z"
      },
      {
        "version": "2.18.1",
        "lastUpdated": "2024-10-02T15:41:16.26Z"
      },
      {
        "version": "2.18.0",
        "lastUpdated": "2024-09-30T20:09:45.443Z"
      },
      {
        "version": "2.17.0",
        "lastUpdated": "2024-09-09T17:41:28.963Z"
      },
      {
        "version": "2.16.7",
        "lastUpdated": "2024-08-27T16:18:15.483Z"
      },
      {
        "version": "2.16.4",
        "lastUpdated": "2024-08-17T07:56:56.2Z"
      },
      {
        "version": "2.16.2",
        "lastUpdated": "2024-08-13T22:20:15.233Z"
      },
      {
        "version": "2.16.0",
        "lastUpdated": "2024-08-06T22:32:12.877Z"
      },
      {
        "version": "2.15.0",
        "lastUpdated": "2024-07-24T17:51:30.397Z"
      }
    ],
    "categories": ["Snippets", "Linters", "Debuggers"],
    "tags": [
      "AI Assistant",
      "Apigee",
      "Artifact Registry",
      "BigQuery Datasets",
      "BigQuery Notebooks",
      "Cloud Build",
      "Cloud Functions",
      "Cloud Run",
      "Cloud SDK",
      "Cloud Storage",
      "Code Completion",
      "Code Generation",
      "Compute Engine",
      "Container Registry",
      "Containers",
      "Dataproc",
      "debuggers",
      "Docker",
      "Duet",
      "Duet AI",
      "GCE",
      "GCF",
      "gcloud",
      "GCP",
      "Gemini Code Assist",
      "Google",
      "Google Cloud",
      "ignore",
      "json",
      "k8s",
      "knative",
      "Kubernetes",
      "LLM",
      "Log",
      "Minikube",
      "Secret Manager",
      "Skaffold",
      "snippet"
    ],
    "download_url": "https://marketplace.visualstudio.com/_apis/public/gallery/publishers/GoogleCloudTools/vsextensions/cloudcode/2.27.0/vspackage",
    "marketplace_url": "https://marketplace.visualstudio.com/items?itemName=GoogleCloudTools.cloudcode"
  },
  {
    "extension_name": "GraphQL.vscode-graphql-syntax",
    "display_name": "GraphQL: Syntax Highlighting",
    "short_description": "Adds syntax highlighting support for .graphql & embedded support for javascript, typescript, vue, markdown, python, php, reason, ocaml and rescript",
    "latest_version": "1.3.8",
    "last_updated": "2024-11-02T14:19:26.977Z",
    "version_history": [
      {
        "version": "1.3.8",
        "lastUpdated": "2024-11-02T14:19:26.977Z"
      },
      {
        "version": "1.3.7",
        "lastUpdated": "2024-11-02T14:02:13.15Z"
      },
      {
        "version": "1.3.6",
        "lastUpdated": "2024-05-01T11:38:04.6Z"
      },
      {
        "version": "1.3.5",
        "lastUpdated": "2024-03-16T12:53:08.42Z"
      },
      {
        "version": "1.3.4",
        "lastUpdated": "2024-03-05T22:34:31.33Z"
      },
      {
        "version": "1.3.3",
        "lastUpdated": "2024-03-01T18:31:18.33Z"
      },
      {
        "version": "1.3.2",
        "lastUpdated": "2024-02-04T14:12:56.247Z"
      },
      {
        "version": "1.3.1",
        "lastUpdated": "2024-01-28T18:58:11.977Z"
      },
      {
        "version": "1.3.0",
        "lastUpdated": "2024-01-25T06:25:45.01Z"
      },
      {
        "version": "1.2.3",
        "lastUpdated": "2024-01-10T18:39:10.353Z"
      },
      {
        "version": "1.2.2",
        "lastUpdated": "2023-06-24T08:43:06.23Z"
      },
      {
        "version": "1.2.1",
        "lastUpdated": "2023-06-24T07:51:39.483Z"
      },
      {
        "version": "1.2.0",
        "lastUpdated": "2023-06-11T10:32:44.39Z"
      },
      {
        "version": "1.1.0",
        "lastUpdated": "2023-03-02T19:32:55.44Z"
      },
      {
        "version": "1.0.6",
        "lastUpdated": "2023-01-18T14:34:01.207Z"
      },
      {
        "version": "1.0.5",
        "lastUpdated": "2022-11-12T15:21:37.07Z"
      },
      {
        "version": "1.0.4",
        "lastUpdated": "2022-08-01T09:12:04.68Z"
      },
      {
        "version": "1.0.3",
        "lastUpdated": "2022-07-31T18:21:53.66Z"
      },
      {
        "version": "1.0.2",
        "lastUpdated": "2022-07-16T08:51:01.96Z"
      },
      {
        "version": "1.0.1",
        "lastUpdated": "2022-07-16T08:50:35.537Z"
      }
    ],
    "categories": ["Programming Languages"],
    "tags": ["graphql", "javascript", "php", "python"],
    "download_url": "https://marketplace.visualstudio.com/_apis/public/gallery/publishers/GraphQL/vsextensions/vscode-graphql-syntax/1.3.8/vspackage",
    "marketplace_url": "https://marketplace.visualstudio.com/items?itemName=GraphQL.vscode-graphql-syntax"
  },
  {
    "extension_name": "Gruntfuggly.todo-tree",
    "display_name": "Todo Tree",
    "short_description": "Show TODO, FIXME, etc. comment tags in a tree view",
    "latest_version": "0.0.226",
    "last_updated": "2023-04-12T18:43:52.93Z",
    "version_history": [
      {
        "version": "0.0.226",
        "lastUpdated": "2023-04-12T18:43:52.93Z"
      },
      {
        "version": "0.0.225",
        "lastUpdated": "2023-04-11T18:39:09.373Z"
      },
      {
        "version": "0.0.224",
        "lastUpdated": "2023-02-09T21:03:05.173Z"
      },
      {
        "version": "0.0.223",
        "lastUpdated": "2023-02-01T22:13:48.147Z"
      },
      {
        "version": "0.0.222",
        "lastUpdated": "2023-01-23T22:54:33.163Z"
      },
      {
        "version": "0.0.221",
        "lastUpdated": "2023-01-22T20:08:02.37Z"
      },
      {
        "version": "0.0.220",
        "lastUpdated": "2022-11-07T21:10:42.913Z"
      },
      {
        "version": "0.0.219",
        "lastUpdated": "2022-10-14T16:45:21.46Z"
      },
      {
        "version": "0.0.218",
        "lastUpdated": "2022-10-14T16:06:18.677Z"
      },
      {
        "version": "0.0.217",
        "lastUpdated": "2022-10-13T22:35:11.74Z"
      },
      {
        "version": "0.0.216",
        "lastUpdated": "2022-10-13T21:17:39.367Z"
      },
      {
        "version": "0.0.215",
        "lastUpdated": "2022-01-12T23:57:48.92Z"
      },
      {
        "version": "0.0.214",
        "lastUpdated": "2021-09-07T20:46:53.757Z"
      },
      {
        "version": "0.0.213",
        "lastUpdated": "2021-04-27T14:18:11.797Z"
      },
      {
        "version": "0.0.212",
        "lastUpdated": "2021-04-26T08:25:01.18Z"
      },
      {
        "version": "0.0.211",
        "lastUpdated": "2021-04-09T09:59:15.91Z"
      },
      {
        "version": "0.0.210",
        "lastUpdated": "2021-04-08T20:11:44.967Z"
      },
      {
        "version": "0.0.209",
        "lastUpdated": "2021-03-28T18:04:43.077Z"
      },
      {
        "version": "0.0.208",
        "lastUpdated": "2021-03-20T18:05:00.51Z"
      },
      {
        "version": "0.0.207",
        "lastUpdated": "2021-03-19T16:54:36.007Z"
      }
    ],
    "categories": ["Other"],
    "tags": ["multi-root ready", "task", "tasklist", "todo"],
    "download_url": "https://marketplace.visualstudio.com/_apis/public/gallery/publishers/Gruntfuggly/vsextensions/todo-tree/0.0.226/vspackage",
    "marketplace_url": "https://marketplace.visualstudio.com/items?itemName=Gruntfuggly.todo-tree"
  },
  {
    "extension_name": "GuodongSun.vscode-git-cruise",
    "display_name": "Git History",
    "short_description": "Git history panel in your VS Code",
    "latest_version": "0.2.5",
    "last_updated": "2025-02-19T12:50:53.58Z",
    "version_history": [
      {
        "version": "0.2.5",
        "lastUpdated": "2025-02-19T12:50:53.58Z"
      },
      {
        "version": "0.2.4",
        "lastUpdated": "2023-06-20T16:30:12.943Z"
      },
      {
        "version": "0.2.3",
        "lastUpdated": "2022-11-27T14:43:04.18Z"
      },
      {
        "version": "0.2.2",
        "lastUpdated": "2022-11-14T14:23:59.483Z"
      },
      {
        "version": "0.2.1",
        "lastUpdated": "2022-10-23T11:16:27.387Z"
      },
      {
        "version": "0.2.0",
        "lastUpdated": "2022-10-23T11:02:00.527Z"
      },
      {
        "version": "0.1.14",
        "lastUpdated": "2022-10-17T15:46:08.017Z"
      },
      {
        "version": "0.1.13",
        "lastUpdated": "2022-10-09T15:07:35.83Z"
      },
      {
        "version": "0.1.12",
        "lastUpdated": "2022-10-08T14:35:40.103Z"
      },
      {
        "version": "0.1.11",
        "lastUpdated": "2022-10-05T14:56:33.793Z"
      },
      {
        "version": "0.1.10",
        "lastUpdated": "2022-10-04T03:29:21.617Z"
      },
      {
        "version": "0.1.9",
        "lastUpdated": "2022-10-02T01:33:17.403Z"
      },
      {
        "version": "0.1.8",
        "lastUpdated": "2022-10-01T14:51:44.597Z"
      },
      {
        "version": "0.1.7",
        "lastUpdated": "2022-07-19T13:27:17.237Z"
      },
      {
        "version": "0.1.6",
        "lastUpdated": "2022-07-18T04:18:20.72Z"
      },
      {
        "version": "0.1.5",
        "lastUpdated": "2022-07-17T09:49:33.407Z"
      },
      {
        "version": "0.1.4",
        "lastUpdated": "2022-07-16T14:01:43.017Z"
      },
      {
        "version": "0.1.3",
        "lastUpdated": "2022-07-04T13:37:31.843Z"
      },
      {
        "version": "0.1.2",
        "lastUpdated": "2022-06-25T04:20:50.65Z"
      },
      {
        "version": "0.1.1",
        "lastUpdated": "2022-06-23T11:25:11.023Z"
      }
    ],
    "categories": ["SCM Providers"],
    "tags": ["branch", "commit", "diff", "flow", "git", "graph", "history", "log", "scm", "tag"],
    "download_url": "https://marketplace.visualstudio.com/_apis/public/gallery/publishers/GuodongSun/vsextensions/vscode-git-cruise/0.2.5/vspackage",
    "marketplace_url": "https://marketplace.visualstudio.com/items?itemName=GuodongSun.vscode-git-cruise"
  },
  {
    "extension_name": "HashiCorp.terraform",
    "display_name": "HashiCorp Terraform",
    "short_description": "Syntax highlighting and autocompletion for Terraform",
    "latest_version": "2.34.2025012311",
    "last_updated": "2025-01-23T17:33:04.93Z",
    "version_history": [
      {
        "version": "2.34.2025012311",
        "lastUpdated": "2025-01-23T17:33:04.93Z"
      },
      {
        "version": "2.34.2024121211",
        "lastUpdated": "2024-12-12T18:13:56.32Z"
      },
      {
        "version": "2.34.2024101517",
        "lastUpdated": "2024-10-15T15:57:41.63Z"
      },
      {
        "version": "2.34.3",
        "lastUpdated": "2025-01-23T16:11:41.017Z"
      },
      {
        "version": "2.34.2",
        "lastUpdated": "2024-12-20T01:09:58.107Z"
      },
      {
        "version": "2.34.1",
        "lastUpdated": "2024-12-12T16:45:27.54Z"
      },
      {
        "version": "2.34.0",
        "lastUpdated": "2024-11-15T19:14:44.213Z"
      },
      {
        "version": "2.33.2024090609",
        "lastUpdated": "2024-09-06T15:26:00.707Z"
      },
      {
        "version": "2.33.2024082314",
        "lastUpdated": "2024-08-23T16:47:23.63Z"
      },
      {
        "version": "2.33.2024080812",
        "lastUpdated": "2024-08-08T12:26:57.587Z"
      },
      {
        "version": "2.33.2024073012",
        "lastUpdated": "2024-07-30T17:28:47.697Z"
      },
      {
        "version": "2.33.0",
        "lastUpdated": "2024-10-15T13:28:47.93Z"
      },
      {
        "version": "2.32.2024070910",
        "lastUpdated": "2024-07-09T14:56:29.53Z"
      },
      {
        "version": "2.32.3",
        "lastUpdated": "2024-09-05T14:48:14.57Z"
      },
      {
        "version": "2.32.2",
        "lastUpdated": "2024-07-30T16:05:41.67Z"
      },
      {
        "version": "2.32.1",
        "lastUpdated": "2024-07-22T13:15:31.093Z"
      },
      {
        "version": "2.32.0",
        "lastUpdated": "2024-07-15T16:13:01.297Z"
      },
      {
        "version": "2.31.2024061114",
        "lastUpdated": "2024-06-12T16:09:19.603Z"
      },
      {
        "version": "2.31.0",
        "lastUpdated": "2024-06-27T19:32:17.41Z"
      },
      {
        "version": "2.30.2024042211",
        "lastUpdated": "2024-04-22T16:12:22.123Z"
      }
    ],
    "categories": ["Programming Languages", "Linters", "Formatters"],
    "tags": [
      "devops",
      "hcl",
      "json",
      "terraform",
      "Terraform Deployment",
      "Terraform Mock",
      "Terraform Stack",
      "Terraform Test",
      "Terraform Version",
      "terraform-deploy",
      "terraform-mock",
      "terraform-stack",
      "terraform-test",
      "terraform-vars",
      "terraform-version"
    ],
    "download_url": "https://marketplace.visualstudio.com/_apis/public/gallery/publishers/HashiCorp/vsextensions/terraform/2.34.2025012311/vspackage",
    "marketplace_url": "https://marketplace.visualstudio.com/items?itemName=HashiCorp.terraform"
  },
  {
    "extension_name": "haskell.haskell",
    "display_name": "Haskell",
    "short_description": "Haskell language support powered by the Haskell Language Server",
    "latest_version": "2.5.3",
    "last_updated": "2024-05-10T14:40:40.29Z",
    "version_history": [
      {
        "version": "2.5.3",
        "lastUpdated": "2024-05-10T14:40:40.29Z"
      },
      {
        "version": "2.5.2",
        "lastUpdated": "2024-01-16T18:42:32.013Z"
      },
      {
        "version": "2.5.1",
        "lastUpdated": "2023-12-02T14:28:07.023Z"
      },
      {
        "version": "2.5.0",
        "lastUpdated": "2023-08-17T19:25:00.623Z"
      },
      {
        "version": "2.4.4",
        "lastUpdated": "2024-05-10T15:02:23.67Z"
      },
      {
        "version": "2.4.3",
        "lastUpdated": "2024-01-16T18:45:28.657Z"
      },
      {
        "version": "2.4.2",
        "lastUpdated": "2023-12-02T13:02:22.247Z"
      },
      {
        "version": "2.4.1",
        "lastUpdated": "2023-08-09T15:36:09.063Z"
      },
      {
        "version": "2.4.0",
        "lastUpdated": "2023-07-08T16:03:59.737Z"
      },
      {
        "version": "2.2.4",
        "lastUpdated": "2023-04-10T13:47:57.7Z"
      },
      {
        "version": "2.2.3",
        "lastUpdated": "2023-04-10T10:49:00.317Z"
      },
      {
        "version": "2.2.2",
        "lastUpdated": "2022-12-05T10:25:00.817Z"
      },
      {
        "version": "2.2.1",
        "lastUpdated": "2022-08-10T23:44:27.343Z"
      },
      {
        "version": "2.2.0",
        "lastUpdated": "2022-04-27T11:38:46.36Z"
      },
      {
        "version": "2.1.3",
        "lastUpdated": "2022-04-20T08:02:40.237Z"
      },
      {
        "version": "2.1.2",
        "lastUpdated": "2022-04-19T12:03:11.05Z"
      },
      {
        "version": "2.1.1",
        "lastUpdated": "2022-04-13T20:44:33.177Z"
      },
      {
        "version": "2.1.0",
        "lastUpdated": "2022-04-13T07:21:19.79Z"
      },
      {
        "version": "2.0.1",
        "lastUpdated": "2022-04-27T09:02:09.543Z"
      },
      {
        "version": "2.0.0",
        "lastUpdated": "2022-04-05T14:05:31.327Z"
      }
    ],
    "categories": ["Programming Languages", "Linters", "Formatters"],
    "tags": ["cabal", "haskell", "language", "literate haskell", "lsp", "multi-root ready", "stack"],
    "download_url": "https://marketplace.visualstudio.com/_apis/public/gallery/publishers/haskell/vsextensions/haskell/2.5.3/vspackage",
    "marketplace_url": "https://marketplace.visualstudio.com/items?itemName=haskell.haskell"
  },
  {
    "extension_name": "hbenl.vscode-test-explorer",
    "display_name": "Test Explorer UI",
    "short_description": "Run your tests in the Sidebar of Visual Studio Code",
    "latest_version": "2.22.1",
    "last_updated": "2024-09-22T08:59:33.53Z",
    "version_history": [
      {
        "version": "2.22.1",
        "lastUpdated": "2024-09-22T08:59:33.53Z"
      },
      {
        "version": "2.22.0",
        "lastUpdated": "2024-09-21T15:01:04.53Z"
      },
      {
        "version": "2.21.1",
        "lastUpdated": "2021-08-29T17:02:05.177Z"
      },
      {
        "version": "2.21.0",
        "lastUpdated": "2021-08-08T13:05:19.49Z"
      },
      {
        "version": "2.20.4",
        "lastUpdated": "2021-06-13T16:54:06.373Z"
      },
      {
        "version": "2.20.3",
        "lastUpdated": "2021-06-13T16:39:26.4Z"
      },
      {
        "version": "2.20.2",
        "lastUpdated": "2021-05-30T15:32:09.77Z"
      },
      {
        "version": "2.20.1",
        "lastUpdated": "2021-05-24T14:38:40.957Z"
      },
      {
        "version": "2.20.0",
        "lastUpdated": "2021-05-09T15:06:46.037Z"
      },
      {
        "version": "2.19.6",
        "lastUpdated": "2021-03-17T18:33:25.153Z"
      },
      {
        "version": "2.19.5",
        "lastUpdated": "2021-01-17T15:26:17.027Z"
      },
      {
        "version": "2.19.4",
        "lastUpdated": "2021-01-07T17:11:54.083Z"
      },
      {
        "version": "2.19.3",
        "lastUpdated": "2020-11-08T18:20:05.603Z"
      },
      {
        "version": "2.19.1",
        "lastUpdated": "2020-05-31T17:07:10.58Z"
      },
      {
        "version": "2.19.0",
        "lastUpdated": "2020-05-26T18:42:22.82Z"
      },
      {
        "version": "2.18.1",
        "lastUpdated": "2020-05-16T14:03:13.667Z"
      },
      {
        "version": "2.18.0",
        "lastUpdated": "2020-04-14T18:04:21.1Z"
      },
      {
        "version": "2.17.0",
        "lastUpdated": "2020-02-09T11:01:15.883Z"
      },
      {
        "version": "2.16.0",
        "lastUpdated": "2020-02-08T19:11:51.297Z"
      },
      {
        "version": "2.15.0",
        "lastUpdated": "2019-12-07T19:19:54.83Z"
      }
    ],
    "categories": ["Other"],
    "tags": ["test", "testing"],
    "download_url": "https://marketplace.visualstudio.com/_apis/public/gallery/publishers/hbenl/vsextensions/vscode-test-explorer/2.22.1/vspackage",
    "marketplace_url": "https://marketplace.visualstudio.com/items?itemName=hbenl.vscode-test-explorer"
  },
  {
    "extension_name": "hediet.vscode-drawio",
    "display_name": "Draw.io Integration",
    "short_description": "This unofficial extension integrates Draw.io into VS Code.",
    "latest_version": "1.9.250226013",
    "last_updated": "2025-02-26T10:54:38.013Z",
    "version_history": [
      {
        "version": "1.9.250226013",
        "lastUpdated": "2025-02-26T10:54:38.013Z"
      },
      {
        "version": "1.9.250219012",
        "lastUpdated": "2025-02-19T19:50:06.18Z"
      },
      {
        "version": "1.9.0",
        "lastUpdated": "2025-02-19T19:47:43.633Z"
      },
      {
        "version": "1.8.250217011",
        "lastUpdated": "2025-02-17T10:51:54.547Z"
      },
      {
        "version": "1.8.0",
        "lastUpdated": "2025-02-17T10:49:13.377Z"
      },
      {
        "version": "1.7.2025012806",
        "lastUpdated": "2025-01-28T18:14:01.147Z"
      },
      {
        "version": "1.7.2025012805",
        "lastUpdated": "2025-01-28T16:56:49.127Z"
      },
      {
        "version": "1.7.2025012804",
        "lastUpdated": "2025-01-28T16:42:34.697Z"
      },
      {
        "version": "1.7.250214009",
        "lastUpdated": "2025-02-14T23:53:23.53Z"
      },
      {
        "version": "1.7.250214008",
        "lastUpdated": "2025-02-14T23:48:43.37Z"
      },
      {
        "version": "1.7.250129007",
        "lastUpdated": "2025-01-29T20:45:04.96Z"
      },
      {
        "version": "1.7.0",
        "lastUpdated": "2025-02-14T23:52:48.103Z"
      },
      {
        "version": "1.6.6",
        "lastUpdated": "2023-01-19T09:28:29.16Z"
      },
      {
        "version": "1.6.4",
        "lastUpdated": "2022-01-07T10:40:03.237Z"
      },
      {
        "version": "1.6.3",
        "lastUpdated": "2021-11-17T16:02:48.473Z"
      },
      {
        "version": "1.6.2",
        "lastUpdated": "2021-08-30T14:20:54.2Z"
      },
      {
        "version": "1.6.1",
        "lastUpdated": "2021-07-20T11:41:30.227Z"
      },
      {
        "version": "1.6.0",
        "lastUpdated": "2021-07-17T14:32:31.73Z"
      },
      {
        "version": "1.5.0",
        "lastUpdated": "2021-06-17T10:20:36.36Z"
      },
      {
        "version": "1.4.0",
        "lastUpdated": "2021-03-11T19:07:11.573Z"
      }
    ],
<<<<<<< HEAD
    "categories": ["Visualization"],
    "tags": ["architecture", "code link", "diagram", "diagrams.net", "Draw.io", "drawio", "keybindings", "uml", "visio"],
    "download_url": "https://marketplace.visualstudio.com/_apis/public/gallery/publishers/hediet/vsextensions/vscode-drawio/1.9.250219012/vspackage",
=======
    "categories": [
      "Visualization"
    ],
    "tags": [
      "architecture",
      "code link",
      "diagram",
      "diagrams.net",
      "Draw.io",
      "drawio",
      "keybindings",
      "uml",
      "visio"
    ],
    "download_url": "https://marketplace.visualstudio.com/_apis/public/gallery/publishers/hediet/vsextensions/vscode-drawio/1.9.250226013/vspackage",
>>>>>>> 31a338f6
    "marketplace_url": "https://marketplace.visualstudio.com/items?itemName=hediet.vscode-drawio"
  },
  {
    "extension_name": "huacnlee.autocorrect",
    "display_name": "AutoCorrect",
    "short_description": "AutoCorrect is a linter and formatter to help you to improve copywriting, correct spaces, words, punctuations between CJK (Chinese, Japanese, Korean).",
    "latest_version": "2.6.4",
    "last_updated": "2023-09-07T12:05:12.95Z",
    "version_history": [
      {
        "version": "2.6.4",
        "lastUpdated": "2023-09-07T12:05:12.95Z"
      },
      {
        "version": "2.6.3",
        "lastUpdated": "2023-05-29T06:43:08.267Z"
      },
      {
        "version": "2.6.2",
        "lastUpdated": "2023-02-08T16:29:48.927Z"
      },
      {
        "version": "2.6.1",
        "lastUpdated": "2023-01-18T02:16:30.86Z"
      },
      {
        "version": "2.6.0",
        "lastUpdated": "2023-01-17T14:01:02.293Z"
      },
      {
        "version": "2.5.8",
        "lastUpdated": "2023-01-12T14:37:20.443Z"
      },
      {
        "version": "2.5.2",
        "lastUpdated": "2022-11-29T05:20:52.783Z"
      },
      {
        "version": "2.5.1",
        "lastUpdated": "2022-11-24T12:18:33.73Z"
      },
      {
        "version": "2.5.0",
        "lastUpdated": "2022-11-24T11:32:05.573Z"
      },
      {
        "version": "2.4.3",
        "lastUpdated": "2022-11-24T03:38:01.073Z"
      }
    ],
    "categories": ["Linters", "Formatters"],
    "tags": ["ignore", "yaml"],
    "download_url": "https://marketplace.visualstudio.com/_apis/public/gallery/publishers/huacnlee/vsextensions/autocorrect/2.6.4/vspackage",
    "marketplace_url": "https://marketplace.visualstudio.com/items?itemName=huacnlee.autocorrect"
  },
  {
    "extension_name": "intellsmi.comment-translate",
    "display_name": "Comment Translate",
    "short_description": "This extension helps developers translate comments, strings, code hints, error messages, and variable names in their code.",
    "latest_version": "3.0.0",
    "last_updated": "2024-09-19T11:46:51.69Z",
    "version_history": [
      {
        "version": "3.0.0",
        "lastUpdated": "2024-09-19T11:46:51.69Z"
      },
      {
        "version": "2.3.3",
        "lastUpdated": "2023-12-10T13:31:25.327Z"
      },
      {
        "version": "2.3.2",
        "lastUpdated": "2023-09-16T02:53:09.91Z"
      },
      {
        "version": "2.3.1",
        "lastUpdated": "2023-07-12T12:59:05.433Z"
      },
      {
        "version": "2.3.0",
        "lastUpdated": "2023-06-13T12:55:48.92Z"
      },
      {
        "version": "2.2.4",
        "lastUpdated": "2022-06-29T11:30:15.48Z"
      },
      {
        "version": "2.2.3",
        "lastUpdated": "2022-06-29T04:57:57.197Z"
      },
      {
        "version": "2.2.2",
        "lastUpdated": "2022-06-29T04:44:29.537Z"
      },
      {
        "version": "2.2.1",
        "lastUpdated": "2022-06-27T11:01:20.61Z"
      },
      {
        "version": "2.2.0",
        "lastUpdated": "2022-06-15T10:20:02.59Z"
      },
      {
        "version": "2.1.0",
        "lastUpdated": "2022-06-01T11:25:51.77Z"
      },
      {
        "version": "2.0.1",
        "lastUpdated": "2022-01-27T11:14:09.007Z"
      },
      {
        "version": "2.0.0",
        "lastUpdated": "2022-01-01T15:40:32.877Z"
      },
      {
        "version": "1.5.0",
        "lastUpdated": "2021-08-02T13:21:07.593Z"
      },
      {
        "version": "1.4.2",
        "lastUpdated": "2019-11-11T14:18:25.517Z"
      },
      {
        "version": "1.4.1",
        "lastUpdated": "2019-04-24T11:04:11.377Z"
      },
      {
        "version": "1.4.0",
        "lastUpdated": "2019-04-20T06:38:48.553Z"
      },
      {
        "version": "1.3.6",
        "lastUpdated": "2019-04-15T12:11:10.673Z"
      },
      {
        "version": "1.3.5",
        "lastUpdated": "2019-04-14T14:50:17.153Z"
      },
      {
        "version": "1.3.4",
        "lastUpdated": "2019-04-14T14:40:11.81Z"
      }
    ],
    "categories": ["AI", "Chat"],
    "tags": ["comment", "GitHub Copilot Chat Participant", "google translate", "hover", "keybindings", "translate", "注释", "翻訳", "翻译"],
    "download_url": "https://marketplace.visualstudio.com/_apis/public/gallery/publishers/intellsmi/vsextensions/comment-translate/3.0.0/vspackage",
    "marketplace_url": "https://marketplace.visualstudio.com/items?itemName=intellsmi.comment-translate"
  },
  {
    "extension_name": "JohnnyMorganz.luau-lsp",
    "display_name": "Luau Language Server",
    "short_description": "A Language Server Client for Luau",
    "latest_version": "1.39.2",
    "last_updated": "2025-02-15T11:28:58.37Z",
    "version_history": [
      {
        "version": "1.39.2",
        "lastUpdated": "2025-02-15T11:28:58.37Z"
      },
      {
        "version": "1.39.1",
        "lastUpdated": "2025-02-08T20:46:41.153Z"
      },
      {
        "version": "1.39.0",
        "lastUpdated": "2025-02-08T20:05:51.81Z"
      },
      {
        "version": "1.38.1",
        "lastUpdated": "2025-01-12T12:06:37.113Z"
      },
      {
        "version": "1.38.0",
        "lastUpdated": "2024-12-28T15:45:11.123Z"
      },
      {
        "version": "1.37.0",
        "lastUpdated": "2024-12-14T15:35:44.783Z"
      },
      {
        "version": "1.36.0",
        "lastUpdated": "2024-11-30T13:51:05.08Z"
      },
      {
        "version": "1.35.0",
        "lastUpdated": "2024-11-10T13:30:07.937Z"
      },
      {
        "version": "1.34.0",
        "lastUpdated": "2024-10-27T16:19:19.247Z"
      },
      {
        "version": "1.33.1",
        "lastUpdated": "2024-10-05T10:59:25.987Z"
      },
      {
        "version": "1.33.0",
        "lastUpdated": "2024-09-27T09:30:02.74Z"
      },
      {
        "version": "1.32.4",
        "lastUpdated": "2024-09-11T18:23:56.533Z"
      },
      {
        "version": "1.32.3",
        "lastUpdated": "2024-08-10T14:44:17.733Z"
      },
      {
        "version": "1.32.2",
        "lastUpdated": "2024-08-10T12:00:41.07Z"
      },
      {
        "version": "1.32.1",
        "lastUpdated": "2024-07-23T10:31:40.55Z"
      },
      {
        "version": "1.32.0",
        "lastUpdated": "2024-07-14T11:44:51.747Z"
      },
      {
        "version": "1.31.1",
        "lastUpdated": "2024-07-07T09:41:23.603Z"
      },
      {
        "version": "1.31.0",
        "lastUpdated": "2024-07-01T17:42:10.11Z"
      },
      {
        "version": "1.30.1",
        "lastUpdated": "2024-06-27T19:04:07.88Z"
      },
      {
        "version": "1.30.0",
        "lastUpdated": "2024-06-23T15:18:50.71Z"
      }
    ],
    "categories": ["Programming Languages", "Linters"],
    "tags": ["json", "lua", "luau", "roblox"],
    "download_url": "https://marketplace.visualstudio.com/_apis/public/gallery/publishers/JohnnyMorganz/vsextensions/luau-lsp/1.39.2/vspackage",
    "marketplace_url": "https://marketplace.visualstudio.com/items?itemName=JohnnyMorganz.luau-lsp"
  },
  {
    "extension_name": "josee9988.minifyall",
    "display_name": "MinifyAll",
    "short_description": "Minifier for JSON, CSS, HTML, XML, TWIG, LESS, SASS, SCSS, JavaScript, JSONC, and JavaScriptReact(testing). Compressor of files and folders. You will love its simplicity!",
    "latest_version": "2.10.0",
    "last_updated": "2021-10-21T14:24:56.747Z",
    "version_history": [
      {
        "version": "2.10.0",
        "lastUpdated": "2021-10-21T14:24:56.747Z"
      },
      {
        "version": "2.9.4",
        "lastUpdated": "2021-10-14T20:02:54.007Z"
      },
      {
        "version": "2.9.3",
        "lastUpdated": "2021-09-20T15:22:58.183Z"
      },
      {
        "version": "2.9.2",
        "lastUpdated": "2021-09-03T10:51:45.373Z"
      },
      {
        "version": "2.9.1",
        "lastUpdated": "2021-08-13T14:20:56.167Z"
      },
      {
        "version": "2.9.0",
        "lastUpdated": "2021-08-13T08:48:58.17Z"
      },
      {
        "version": "2.8.0",
        "lastUpdated": "2021-08-13T08:30:55.96Z"
      },
      {
        "version": "2.7.1",
        "lastUpdated": "2021-07-18T13:16:43.963Z"
      },
      {
        "version": "2.7.0",
        "lastUpdated": "2021-07-15T14:21:25.597Z"
      },
      {
        "version": "2.6.1",
        "lastUpdated": "2021-07-01T10:37:14.467Z"
      },
      {
        "version": "2.6.0",
        "lastUpdated": "2021-05-26T06:57:45.497Z"
      },
      {
        "version": "2.5.21",
        "lastUpdated": "2021-04-13T10:20:17.107Z"
      },
      {
        "version": "2.5.20",
        "lastUpdated": "2021-04-13T08:36:33.22Z"
      },
      {
        "version": "2.5.19",
        "lastUpdated": "2021-04-13T08:26:13.517Z"
      },
      {
        "version": "2.5.18",
        "lastUpdated": "2021-04-11T11:41:12.483Z"
      },
      {
        "version": "2.5.17",
        "lastUpdated": "2021-04-11T10:48:06.833Z"
      },
      {
        "version": "2.5.16",
        "lastUpdated": "2021-04-11T10:39:02.35Z"
      },
      {
        "version": "2.5.14",
        "lastUpdated": "2021-04-11T07:46:42.233Z"
      },
      {
        "version": "2.5.13",
        "lastUpdated": "2021-04-11T07:39:32.217Z"
      },
      {
        "version": "2.5.12",
        "lastUpdated": "2021-04-06T18:47:09.387Z"
      }
    ],
    "categories": ["Programming Languages", "Formatters"],
    "tags": [
      "compress",
      "compressor",
      "css",
      "format",
      "formatter",
      "html",
      "javascript",
      "javascriptreact",
      "js",
      "json",
      "jsonc",
      "keybindings",
      "less",
      "minifier",
      "minify",
      "php",
      "react",
      "reduce",
      "sass",
      "scss",
      "size",
      "terser",
      "ts",
      "twig",
      "xml"
    ],
    "download_url": "https://marketplace.visualstudio.com/_apis/public/gallery/publishers/josee9988/vsextensions/minifyall/2.10.0/vspackage",
    "marketplace_url": "https://marketplace.visualstudio.com/items?itemName=josee9988.minifyall"
  },
  {
    "extension_name": "KnisterPeter.vscode-commitizen",
    "display_name": "Visual Studio Code Commitizen Support",
    "short_description": "commitizen - git commit with conventions",
    "latest_version": "1.1.0",
    "last_updated": "2022-02-15T08:07:14.807Z",
    "version_history": [
      {
        "version": "1.1.0",
        "lastUpdated": "2022-02-15T08:07:14.807Z"
      },
      {
        "version": "1.0.3",
        "lastUpdated": "2022-01-12T08:17:23.037Z"
      },
      {
        "version": "1.0.2",
        "lastUpdated": "2021-11-11T16:50:08.063Z"
      },
      {
        "version": "1.0.1",
        "lastUpdated": "2021-08-30T07:22:35.787Z"
      },
      {
        "version": "0.15.1",
        "lastUpdated": "2021-07-26T11:26:38.017Z"
      },
      {
        "version": "0.14.1",
        "lastUpdated": "2021-04-16T07:07:50.133Z"
      },
      {
        "version": "0.14.0",
        "lastUpdated": "2021-04-14T17:15:09.48Z"
      },
      {
        "version": "0.13.1",
        "lastUpdated": "2021-04-14T14:22:48.357Z"
      },
      {
        "version": "0.12.1",
        "lastUpdated": "2021-02-17T08:05:01.97Z"
      },
      {
        "version": "0.12.0",
        "lastUpdated": "2021-02-12T07:47:44.187Z"
      },
      {
        "version": "0.11.1",
        "lastUpdated": "2021-02-11T08:06:24.893Z"
      },
      {
        "version": "0.10.2",
        "lastUpdated": "2021-02-02T09:07:34.413Z"
      },
      {
        "version": "0.10.1",
        "lastUpdated": "2021-01-25T14:55:28.213Z"
      },
      {
        "version": "0.9.3",
        "lastUpdated": "2020-07-21T07:18:57.693Z"
      },
      {
        "version": "0.9.2",
        "lastUpdated": "2020-07-10T07:27:32.74Z"
      },
      {
        "version": "0.8.4",
        "lastUpdated": "2019-10-11T11:56:42.367Z"
      },
      {
        "version": "0.8.3",
        "lastUpdated": "2019-07-12T06:48:09.703Z"
      },
      {
        "version": "0.8.2",
        "lastUpdated": "2019-01-04T07:53:34.527Z"
      },
      {
        "version": "0.8.1",
        "lastUpdated": "2018-10-26T08:21:56.323Z"
      },
      {
        "version": "0.8.0",
        "lastUpdated": "2018-10-15T07:52:55.593Z"
      }
    ],
    "categories": ["Other"],
    "tags": ["changelog", "commit", "commitizen", "conventional-changelog", "git"],
    "download_url": "https://marketplace.visualstudio.com/_apis/public/gallery/publishers/KnisterPeter/vsextensions/vscode-commitizen/1.1.0/vspackage",
    "marketplace_url": "https://marketplace.visualstudio.com/items?itemName=KnisterPeter.vscode-commitizen"
  },
  {
    "extension_name": "LeetCode.vscode-leetcode",
    "display_name": "LeetCode",
    "short_description": "Solve LeetCode problems in VS Code",
    "latest_version": "0.18.4",
    "last_updated": "2024-09-13T07:24:50.24Z",
    "version_history": [
      {
        "version": "0.18.4",
        "lastUpdated": "2024-09-13T07:24:50.24Z"
      },
      {
        "version": "0.18.3",
        "lastUpdated": "2024-07-30T06:38:36.763Z"
      },
      {
        "version": "0.18.2",
        "lastUpdated": "2024-05-15T08:37:25.78Z"
      },
      {
        "version": "0.18.1",
        "lastUpdated": "2022-05-09T10:11:06.997Z"
      },
      {
        "version": "0.18.0",
        "lastUpdated": "2021-06-08T07:29:26.43Z"
      },
      {
        "version": "0.17.0",
        "lastUpdated": "2020-06-30T10:25:49.73Z"
      },
      {
        "version": "0.16.2",
        "lastUpdated": "2020-04-18T10:23:55.917Z"
      },
      {
        "version": "0.16.1",
        "lastUpdated": "2020-02-22T06:02:35.7Z"
      },
      {
        "version": "0.16.0",
        "lastUpdated": "2020-01-12T11:47:39.853Z"
      },
      {
        "version": "0.15.8",
        "lastUpdated": "2019-12-08T07:04:19.923Z"
      },
      {
        "version": "0.15.7",
        "lastUpdated": "2019-10-09T13:15:50.12Z"
      },
      {
        "version": "0.15.6",
        "lastUpdated": "2019-10-07T12:04:12.363Z"
      },
      {
        "version": "0.15.5",
        "lastUpdated": "2019-09-28T08:31:15.007Z"
      },
      {
        "version": "0.15.4",
        "lastUpdated": "2019-09-14T07:40:50.56Z"
      },
      {
        "version": "0.15.3",
        "lastUpdated": "2019-09-03T10:32:14.833Z"
      },
      {
        "version": "0.15.2",
        "lastUpdated": "2019-07-12T07:55:37.103Z"
      },
      {
        "version": "0.15.1",
        "lastUpdated": "2019-06-17T12:51:04.943Z"
      },
      {
        "version": "0.15.0",
        "lastUpdated": "2019-06-08T09:21:00.097Z"
      },
      {
        "version": "0.14.3",
        "lastUpdated": "2019-05-18T07:40:01.377Z"
      },
      {
        "version": "0.14.2",
        "lastUpdated": "2019-05-13T10:11:51.17Z"
      }
    ],
    "categories": ["Snippets"],
    "tags": ["algorithm", "interview", "leetcode"],
    "download_url": "https://marketplace.visualstudio.com/_apis/public/gallery/publishers/LeetCode/vsextensions/vscode-leetcode/0.18.4/vspackage",
    "marketplace_url": "https://marketplace.visualstudio.com/items?itemName=LeetCode.vscode-leetcode"
  },
  {
    "extension_name": "LittleFoxTeam.vscode-python-test-adapter",
    "display_name": "Python Test Explorer for Visual Studio Code",
    "short_description": "Run your Python tests in the Sidebar of Visual Studio Code",
    "latest_version": "0.8.2",
    "last_updated": "2024-02-03T10:13:16.667Z",
    "version_history": [
      {
        "version": "0.8.2",
        "lastUpdated": "2024-02-03T10:13:16.667Z"
      },
      {
        "version": "0.8.1",
        "lastUpdated": "2023-09-25T19:55:44.49Z"
      },
      {
        "version": "0.8.0",
        "lastUpdated": "2023-09-24T23:06:40.177Z"
      },
      {
        "version": "0.7.1",
        "lastUpdated": "2022-04-14T21:43:33.897Z"
      },
      {
        "version": "0.7.0",
        "lastUpdated": "2021-07-29T19:55:34.79Z"
      },
      {
        "version": "0.6.8",
        "lastUpdated": "2021-04-18T09:46:38.75Z"
      },
      {
        "version": "0.6.7",
        "lastUpdated": "2021-03-18T23:28:59.047Z"
      },
      {
        "version": "0.6.6",
        "lastUpdated": "2021-01-20T09:54:58.097Z"
      },
      {
        "version": "0.6.5",
        "lastUpdated": "2020-12-11T09:43:10.243Z"
      },
      {
        "version": "0.6.4",
        "lastUpdated": "2020-12-09T20:56:17.56Z"
      },
      {
        "version": "0.6.3",
        "lastUpdated": "2020-11-19T23:49:08.6Z"
      },
      {
        "version": "0.6.2",
        "lastUpdated": "2020-10-19T22:14:25.45Z"
      },
      {
        "version": "0.6.1",
        "lastUpdated": "2020-10-11T10:03:26.64Z"
      },
      {
        "version": "0.6.0",
        "lastUpdated": "2020-10-06T18:54:05.373Z"
      },
      {
        "version": "0.5.0",
        "lastUpdated": "2020-09-11T11:36:59.26Z"
      },
      {
        "version": "0.4.6",
        "lastUpdated": "2020-08-28T05:48:22.793Z"
      },
      {
        "version": "0.4.5",
        "lastUpdated": "2020-07-15T08:00:07.7Z"
      },
      {
        "version": "0.4.4",
        "lastUpdated": "2020-07-04T17:07:35.68Z"
      },
      {
        "version": "0.4.3",
        "lastUpdated": "2020-06-12T12:05:12.73Z"
      },
      {
        "version": "0.4.2",
        "lastUpdated": "2020-05-03T08:03:30.39Z"
      }
    ],
    "categories": ["Other"],
    "tags": ["pytest", "python", "test", "testing", "unittest"],
    "download_url": "https://marketplace.visualstudio.com/_apis/public/gallery/publishers/LittleFoxTeam/vsextensions/vscode-python-test-adapter/0.8.2/vspackage",
    "marketplace_url": "https://marketplace.visualstudio.com/items?itemName=LittleFoxTeam.vscode-python-test-adapter"
  },
  {
    "extension_name": "Lokalise.i18n-ally",
    "display_name": "i18n Ally",
    "short_description": "🌍 All in one i18n extension for VS Code",
    "latest_version": "2.13.1",
    "last_updated": "2024-12-13T11:07:25.953Z",
    "version_history": [
      {
        "version": "2.13.1",
        "lastUpdated": "2024-12-13T11:07:25.953Z"
      },
      {
        "version": "2.12.0",
        "lastUpdated": "2023-09-23T13:47:26.133Z"
      },
      {
        "version": "2.11.1",
        "lastUpdated": "2023-08-30T09:48:20.387Z"
      },
      {
        "version": "2.11.0",
        "lastUpdated": "2023-08-28T18:27:04.67Z"
      },
      {
        "version": "2.10.0",
        "lastUpdated": "2023-07-11T16:55:52.087Z"
      },
      {
        "version": "2.9.1",
        "lastUpdated": "2023-05-15T08:50:56.663Z"
      },
      {
        "version": "2.9.0",
        "lastUpdated": "2023-04-29T12:06:36.35Z"
      },
      {
        "version": "2.8.2",
        "lastUpdated": "2023-04-28T14:28:08.13Z"
      },
      {
        "version": "2.8.1",
        "lastUpdated": "2021-09-13T08:26:45.68Z"
      },
      {
        "version": "2.8.0",
        "lastUpdated": "2021-08-30T07:20:34.103Z"
      },
      {
        "version": "2.7.1",
        "lastUpdated": "2021-08-21T07:48:21.61Z"
      },
      {
        "version": "2.7.0",
        "lastUpdated": "2021-08-12T22:44:10.757Z"
      },
      {
        "version": "2.6.26",
        "lastUpdated": "2021-08-11T18:04:03.89Z"
      },
      {
        "version": "2.6.25",
        "lastUpdated": "2021-08-11T08:25:31.05Z"
      },
      {
        "version": "2.6.24",
        "lastUpdated": "2021-08-10T14:13:20.24Z"
      },
      {
        "version": "2.6.23",
        "lastUpdated": "2021-07-31T19:22:35.67Z"
      },
      {
        "version": "2.6.22",
        "lastUpdated": "2021-07-28T12:17:09.277Z"
      },
      {
        "version": "2.6.21",
        "lastUpdated": "2021-07-28T06:52:01.703Z"
      },
      {
        "version": "2.6.19",
        "lastUpdated": "2021-07-16T06:00:29.9Z"
      },
      {
        "version": "2.6.18",
        "lastUpdated": "2021-07-14T13:00:37.893Z"
      }
    ],
    "categories": ["Other"],
    "tags": [
      "dart",
      "handlebars",
      "html",
      "i18n",
      "i18next",
      "ini",
      "javascript",
      "javascriptreact",
      "json",
      "json5",
      "php",
      "pug",
      "svelte",
      "translate",
      "typescript",
      "typescriptreact",
      "vue",
      "vue-i18n",
      "yaml"
    ],
    "download_url": "https://marketplace.visualstudio.com/_apis/public/gallery/publishers/Lokalise/vsextensions/i18n-ally/2.13.1/vspackage",
    "marketplace_url": "https://marketplace.visualstudio.com/items?itemName=Lokalise.i18n-ally"
  },
  {
    "extension_name": "MarsCode.marscode-extension",
    "display_name": "MarsCode AI: Coding Assistant",
    "short_description": "Code and Innovate Faster with AI",
    "latest_version": "1.1.65",
    "last_updated": "2025-02-25T08:35:00.113Z",
    "version_history": [
      {
        "version": "1.1.65",
        "lastUpdated": "2025-02-25T08:35:00.113Z"
      },
      {
        "version": "1.1.64",
        "lastUpdated": "2025-02-24T10:22:36Z"
      },
      {
        "version": "1.1.63",
        "lastUpdated": "2025-02-20T15:41:58.463Z"
      },
      {
        "version": "1.1.62",
        "lastUpdated": "2025-02-18T13:50:56.79Z"
      },
      {
        "version": "1.1.61",
        "lastUpdated": "2025-02-17T12:39:09.06Z"
      },
      {
        "version": "1.1.60",
        "lastUpdated": "2025-02-11T03:18:12.9Z"
      },
      {
        "version": "1.1.59",
        "lastUpdated": "2025-02-07T07:47:03.6Z"
      },
      {
        "version": "1.1.58",
        "lastUpdated": "2025-01-21T12:19:25.523Z"
      },
      {
        "version": "1.1.57",
        "lastUpdated": "2025-01-20T14:43:04.03Z"
      },
      {
        "version": "1.1.55",
        "lastUpdated": "2025-01-17T12:17:44.623Z"
      },
      {
        "version": "1.1.54",
        "lastUpdated": "2025-01-13T04:46:41.277Z"
      },
      {
        "version": "1.1.53",
        "lastUpdated": "2025-01-10T17:44:22.83Z"
      },
      {
        "version": "1.1.51",
        "lastUpdated": "2025-01-10T17:01:24.377Z"
      },
      {
        "version": "1.1.49",
        "lastUpdated": "2025-01-07T14:16:38.867Z"
      },
      {
        "version": "1.1.48",
        "lastUpdated": "2025-01-06T12:52:19.29Z"
      },
      {
        "version": "1.1.47",
        "lastUpdated": "2025-01-03T15:12:18.627Z"
      },
      {
        "version": "1.1.45",
        "lastUpdated": "2025-01-02T08:13:08.67Z"
      },
      {
        "version": "1.1.44",
        "lastUpdated": "2024-12-25T10:11:45.91Z"
      },
      {
        "version": "1.1.43",
        "lastUpdated": "2024-12-24T15:57:33.643Z"
      },
      {
        "version": "1.1.42",
        "lastUpdated": "2024-12-19T11:17:32.537Z"
      }
    ],
    "categories": ["Programming Languages", "Snippets", "Machine Learning", "Education"],
    "tags": [
      "ai",
      "AI 编程助手",
      "autocomplete",
      "C#",
      "C++",
      "code-referencing",
      "co-pilot",
      "cpp",
      "documentation",
      "go",
      "golang",
      "html",
      "intellisense",
      "java",
      "javascript",
      "keybindings",
      "kotlin",
      "llm",
      "marscode",
      "php",
      "pilot",
      "python",
      "refactor",
      "ruby",
      "snippets",
      "typescript",
      "豆包"
    ],
    "download_url": "https://marketplace.visualstudio.com/_apis/public/gallery/publishers/MarsCode/vsextensions/marscode-extension/1.1.65/vspackage",
    "marketplace_url": "https://marketplace.visualstudio.com/items?itemName=MarsCode.marscode-extension"
  },
  {
    "extension_name": "marus25.cortex-debug",
    "display_name": "Cortex-Debug",
    "short_description": "ARM Cortex-M GDB Debugger support for VSCode",
    "latest_version": "1.12.1",
    "last_updated": "2023-09-13T23:08:24.41Z",
    "version_history": [
      {
        "version": "1.12.1",
        "lastUpdated": "2023-09-13T23:08:24.41Z"
      },
      {
        "version": "1.12.0",
        "lastUpdated": "2023-06-14T13:40:07.433Z"
      },
      {
        "version": "1.11.3",
        "lastUpdated": "2023-06-08T16:46:20.913Z"
      },
      {
        "version": "1.11.2",
        "lastUpdated": "2023-04-14T19:17:51.26Z"
      },
      {
        "version": "1.11.1",
        "lastUpdated": "2023-03-21T12:56:28.84Z"
      },
      {
        "version": "1.11.0",
        "lastUpdated": "2023-03-11T16:54:02.9Z"
      },
      {
        "version": "1.10.0",
        "lastUpdated": "2023-03-11T16:47:48.18Z"
      },
      {
        "version": "1.9.3",
        "lastUpdated": "2023-03-11T14:23:03.443Z"
      },
      {
        "version": "1.9.2",
        "lastUpdated": "2023-03-09T22:49:19.87Z"
      },
      {
        "version": "1.9.1",
        "lastUpdated": "2023-03-07T20:03:14.007Z"
      },
      {
        "version": "1.9.0",
        "lastUpdated": "2023-03-05T21:49:57.81Z"
      },
      {
        "version": "1.8.1",
        "lastUpdated": "2023-03-11T16:40:15.337Z"
      },
      {
        "version": "1.8.0",
        "lastUpdated": "2023-03-05T21:41:39.52Z"
      },
      {
        "version": "1.7.1",
        "lastUpdated": "2023-03-05T21:08:14.42Z"
      },
      {
        "version": "1.7.0",
        "lastUpdated": "2023-03-03T17:55:06.683Z"
      },
      {
        "version": "1.6.10",
        "lastUpdated": "2023-01-16T19:54:41.32Z"
      },
      {
        "version": "1.6.9",
        "lastUpdated": "2022-12-20T21:00:15.727Z"
      },
      {
        "version": "1.6.7",
        "lastUpdated": "2022-11-03T14:38:05.24Z"
      },
      {
        "version": "1.6.6",
        "lastUpdated": "2022-10-07T17:46:33.35Z"
      },
      {
        "version": "1.6.5",
        "lastUpdated": "2022-09-20T18:04:30.497Z"
      }
    ],
    "categories": ["Debuggers"],
    "tags": ["Cortex-Debug Memory View", "cortex-debug.memoryview", "cortex-m", "debug", "debuggers", "embedded", "gdb", "keybindings"],
    "download_url": "https://marketplace.visualstudio.com/_apis/public/gallery/publishers/marus25/vsextensions/cortex-debug/1.12.1/vspackage",
    "marketplace_url": "https://marketplace.visualstudio.com/items?itemName=marus25.cortex-debug"
  },
  {
    "extension_name": "mikestead.dotenv",
    "display_name": "DotENV",
    "short_description": "Support for dotenv file syntax",
    "latest_version": "1.0.1",
    "last_updated": "2018-03-01T09:01:09.573Z",
    "version_history": [
      {
        "version": "1.0.1",
        "lastUpdated": "2018-03-01T09:01:09.573Z"
      },
      {
        "version": "1.0.0",
        "lastUpdated": "2017-01-16T23:41:39.093Z"
      }
    ],
    "categories": ["Programming Languages"],
    "tags": ["dotenv", "env", "Environment Variables"],
    "download_url": "https://marketplace.visualstudio.com/_apis/public/gallery/publishers/mikestead/vsextensions/dotenv/1.0.1/vspackage",
    "marketplace_url": "https://marketplace.visualstudio.com/items?itemName=mikestead.dotenv"
  },
  {
    "extension_name": "mongodb.mongodb-vscode",
    "display_name": "MongoDB for VS Code",
    "short_description": "Connect to MongoDB and Atlas directly from your VS Code environment, navigate your databases and collections, inspect your schema and use playgrounds to prototype queries and aggregations.",
    "latest_version": "1.12.0",
    "last_updated": "2025-01-30T16:21:30.46Z",
    "version_history": [
      {
        "version": "1.12.0",
        "lastUpdated": "2025-01-30T16:21:30.46Z"
      },
      {
        "version": "1.11.0",
        "lastUpdated": "2024-12-11T15:19:40.113Z"
      },
      {
        "version": "1.10.0",
        "lastUpdated": "2024-11-25T15:22:36.26Z"
      },
      {
        "version": "1.9.3",
        "lastUpdated": "2024-10-24T13:23:28.21Z"
      },
      {
        "version": "1.9.2",
        "lastUpdated": "2024-10-21T15:58:26.827Z"
      },
      {
        "version": "1.9.1",
        "lastUpdated": "2024-09-30T21:23:06.21Z"
      },
      {
        "version": "1.8.1",
        "lastUpdated": "2024-09-02T07:35:17.27Z"
      },
      {
        "version": "1.8.0",
        "lastUpdated": "2024-08-29T09:00:34.26Z"
      },
      {
        "version": "1.7.0",
        "lastUpdated": "2024-08-01T15:00:19.13Z"
      },
      {
        "version": "1.6.1",
        "lastUpdated": "2024-07-15T17:33:34.287Z"
      },
      {
        "version": "1.6.0",
        "lastUpdated": "2024-04-23T11:57:40.5Z"
      },
      {
        "version": "1.5.0",
        "lastUpdated": "2024-01-24T16:11:10.507Z"
      },
      {
        "version": "1.4.0",
        "lastUpdated": "2024-01-09T20:02:06.543Z"
      },
      {
        "version": "1.3.1",
        "lastUpdated": "2023-10-09T18:38:18.607Z"
      },
      {
        "version": "1.2.1",
        "lastUpdated": "2023-08-23T13:57:31.377Z"
      },
      {
        "version": "1.2.0",
        "lastUpdated": "2023-08-15T15:11:27.2Z"
      },
      {
        "version": "1.1.0",
        "lastUpdated": "2023-07-14T14:41:03.83Z"
      },
      {
        "version": "1.0.2",
        "lastUpdated": "2023-06-21T10:38:22.267Z"
      },
      {
        "version": "1.0.1",
        "lastUpdated": "2023-05-17T17:42:28.56Z"
      },
      {
        "version": "0.11.1",
        "lastUpdated": "2023-03-31T07:48:49.563Z"
      }
    ],
    "categories": ["Programming Languages", "Snippets", "Data Science", "AI", "Chat"],
    "tags": ["chat-participant", "copilot", "Database", "Databases", "javascript", "json", "keybindings", "MongoDB", "MongoDB Atlas", "MQL", "plaintext", "snippet", "terraform"],
    "download_url": "https://marketplace.visualstudio.com/_apis/public/gallery/publishers/mongodb/vsextensions/mongodb-vscode/1.12.0/vspackage",
    "marketplace_url": "https://marketplace.visualstudio.com/items?itemName=mongodb.mongodb-vscode"
  },
  {
    "extension_name": "monokai.theme-monokai-pro-vscode",
    "display_name": "Monokai Pro",
    "short_description": "✨ Professional dark & light theme + icon pack, from the author of the original Monokai color scheme.",
    "latest_version": "2.0.6",
    "last_updated": "2025-01-15T12:20:32.087Z",
    "version_history": [
      {
        "version": "2.0.6",
        "lastUpdated": "2025-01-15T12:20:32.087Z"
      },
      {
        "version": "2.0.5",
        "lastUpdated": "2024-12-04T14:29:40.337Z"
      },
      {
        "version": "2.0.4",
        "lastUpdated": "2024-12-04T14:28:29.437Z"
      },
      {
        "version": "2.0.3",
        "lastUpdated": "2024-12-04T14:25:02.82Z"
      },
      {
        "version": "2.0.2",
        "lastUpdated": "2024-11-03T07:59:00.107Z"
      },
      {
        "version": "2.0.1",
        "lastUpdated": "2024-10-25T07:30:54.807Z"
      },
      {
        "version": "2.0.0",
        "lastUpdated": "2024-10-23T14:09:45.23Z"
      },
      {
        "version": "1.3.2",
        "lastUpdated": "2024-04-21T08:15:18.94Z"
      },
      {
        "version": "1.3.1",
        "lastUpdated": "2024-04-18T15:18:33.717Z"
      },
      {
        "version": "1.3.0",
        "lastUpdated": "2024-04-17T14:58:11.14Z"
      },
      {
        "version": "1.2.2",
        "lastUpdated": "2023-12-22T06:59:33.737Z"
      },
      {
        "version": "1.2.1",
        "lastUpdated": "2023-05-03T07:30:13.063Z"
      },
      {
        "version": "1.2.0",
        "lastUpdated": "2022-11-27T11:05:04.12Z"
      },
      {
        "version": "1.1.21",
        "lastUpdated": "2022-08-27T15:10:05.6Z"
      },
      {
        "version": "1.1.20",
        "lastUpdated": "2022-01-19T19:04:02.587Z"
      },
      {
        "version": "1.1.19",
        "lastUpdated": "2021-04-06T06:15:58.007Z"
      },
      {
        "version": "1.1.18",
        "lastUpdated": "2020-11-18T18:16:36.39Z"
      },
      {
        "version": "1.1.17",
        "lastUpdated": "2020-06-09T07:04:55.787Z"
      },
      {
        "version": "1.1.16",
        "lastUpdated": "2020-06-06T13:46:13.45Z"
      },
      {
        "version": "1.1.15",
        "lastUpdated": "2020-02-17T19:30:41.46Z"
      }
    ],
    "categories": ["Themes"],
    "tags": ["beautiful functionality", "color-theme", "dark", "focus", "icons", "icon-theme", "light", "theme"],
    "download_url": "https://marketplace.visualstudio.com/_apis/public/gallery/publishers/monokai/vsextensions/theme-monokai-pro-vscode/2.0.6/vspackage",
    "marketplace_url": "https://marketplace.visualstudio.com/items?itemName=monokai.theme-monokai-pro-vscode"
  },
  {
    "extension_name": "ms-azuretools.vscode-azurefunctions",
    "display_name": "Azure Functions",
    "short_description": "An Azure Functions extension for Visual Studio Code.",
    "latest_version": "1.16.2",
    "last_updated": "2025-02-11T01:10:22.72Z",
    "version_history": [
      {
        "version": "1.16.2",
        "lastUpdated": "2025-02-11T01:10:22.72Z"
      },
      {
        "version": "1.16.1",
        "lastUpdated": "2025-01-10T18:38:50.953Z"
      }
    ],
    "categories": ["Azure"],
    "tags": ["Azure", "Functions", "json", "multi-root ready", "serverless"],
    "download_url": "https://marketplace.visualstudio.com/_apis/public/gallery/publishers/ms-azuretools/vsextensions/vscode-azurefunctions/1.16.2/vspackage",
    "marketplace_url": "https://marketplace.visualstudio.com/items?itemName=ms-azuretools.vscode-azurefunctions"
  },
  {
    "extension_name": "ms-azuretools.vscode-docker",
    "display_name": "Docker",
    "short_description": "Makes it easy to create, manage, and debug containerized applications.",
    "latest_version": "1.29.4",
    "last_updated": "2025-01-21T16:24:17.03Z",
    "version_history": [
      {
        "version": "1.29.4",
        "lastUpdated": "2025-01-21T16:24:17.03Z"
      },
      {
        "version": "1.29.3",
        "lastUpdated": "2024-09-24T20:10:37.71Z"
      },
      {
        "version": "1.29.2",
        "lastUpdated": "2024-08-13T17:30:12.65Z"
      },
      {
        "version": "1.29.1",
        "lastUpdated": "2024-05-01T19:08:38.52Z"
      },
      {
        "version": "1.29.0",
        "lastUpdated": "2024-02-13T15:42:40.993Z"
      },
      {
        "version": "1.28.0",
        "lastUpdated": "2023-11-13T14:39:40.607Z"
      },
      {
        "version": "1.27.0",
        "lastUpdated": "2023-10-16T13:45:18.783Z"
      },
      {
        "version": "1.26.1",
        "lastUpdated": "2023-09-19T14:42:56.623Z"
      },
      {
        "version": "1.26.0",
        "lastUpdated": "2023-07-17T14:16:32.22Z"
      },
      {
        "version": "1.25.2",
        "lastUpdated": "2023-06-29T17:48:12.98Z"
      },
      {
        "version": "1.25.1",
        "lastUpdated": "2023-05-16T18:46:25.43Z"
      },
      {
        "version": "1.25.0",
        "lastUpdated": "2023-04-17T15:00:44.92Z"
      },
      {
        "version": "1.24.0",
        "lastUpdated": "2023-02-23T21:23:09.893Z"
      },
      {
        "version": "1.23.3",
        "lastUpdated": "2022-12-19T19:22:20.23Z"
      },
      {
        "version": "1.23.2",
        "lastUpdated": "2022-12-12T15:19:31.49Z"
      },
      {
        "version": "1.23.1",
        "lastUpdated": "2022-11-30T14:55:47.72Z"
      },
      {
        "version": "1.23.0",
        "lastUpdated": "2022-11-28T18:57:14.21Z"
      },
      {
        "version": "1.22.2",
        "lastUpdated": "2022-10-18T16:41:16.473Z"
      },
      {
        "version": "1.22.1",
        "lastUpdated": "2022-07-11T14:43:38.583Z"
      },
      {
        "version": "1.22.0",
        "lastUpdated": "2022-04-18T14:48:14.077Z"
      }
    ],
    "categories": ["Programming Languages", "Linters", "Azure"],
    "tags": ["compose", "container", "containers", "debuggers", "docker", "dockercompose", "dockerfile", "ignore", "multi-root ready"],
    "download_url": "https://marketplace.visualstudio.com/_apis/public/gallery/publishers/ms-azuretools/vsextensions/vscode-docker/1.29.4/vspackage",
    "marketplace_url": "https://marketplace.visualstudio.com/items?itemName=ms-azuretools.vscode-docker"
  },
  {
    "extension_name": "MS-CEINTL.vscode-language-pack-zh-hans",
    "display_name": "Chinese (Simplified) (简体中文) Language Pack for Visual Studio Code",
    "short_description": "Language pack extension for Chinese (Simplified)",
    "latest_version": "1.98.2025022609",
    "last_updated": "2025-02-26T09:34:30.973Z",
    "version_history": [
      {
        "version": "1.98.2025022609",
        "lastUpdated": "2025-02-26T09:34:30.973Z"
      },
      {
        "version": "1.98.2025021909",
        "lastUpdated": "2025-02-19T09:22:44.223Z"
      },
      {
        "version": "1.97.2025021209",
        "lastUpdated": "2025-02-12T09:16:20.94Z"
      },
      {
        "version": "1.97.2025020509",
        "lastUpdated": "2025-02-05T09:22:17.403Z"
      },
      {
        "version": "1.97.2025012909",
        "lastUpdated": "2025-01-29T09:22:14.457Z"
      },
      {
        "version": "1.97.2025012209",
        "lastUpdated": "2025-01-22T09:20:56.567Z"
      },
      {
        "version": "1.97.2025011509",
        "lastUpdated": "2025-01-15T09:20:58.02Z"
      },
      {
        "version": "1.97.2025010809",
        "lastUpdated": "2025-01-08T09:28:56.553Z"
      },
      {
        "version": "1.97.2025010109",
        "lastUpdated": "2025-01-01T09:14:08.1Z"
      },
      {
        "version": "1.97.2024122509",
        "lastUpdated": "2024-12-25T09:23:14.423Z"
      },
      {
        "version": "1.97.2024121809",
        "lastUpdated": "2024-12-18T09:22:30.107Z"
      },
      {
        "version": "1.96.2024121109",
        "lastUpdated": "2024-12-11T09:17:49.613Z"
      },
      {
        "version": "1.96.2024120409",
        "lastUpdated": "2024-12-04T09:19:56.49Z"
      },
      {
        "version": "1.96.2024112709",
        "lastUpdated": "2024-11-27T09:19:42.48Z"
      },
      {
        "version": "1.96.2024112009",
        "lastUpdated": "2024-11-20T09:19:06.46Z"
      },
      {
        "version": "1.95.2024103009",
        "lastUpdated": "2024-10-30T09:23:20.01Z"
      },
      {
        "version": "1.95.2024102309",
        "lastUpdated": "2024-10-23T09:23:19.77Z"
      },
      {
        "version": "1.94.2024101609",
        "lastUpdated": "2024-10-16T09:18:25.65Z"
      },
      {
        "version": "1.94.2024100909",
        "lastUpdated": "2024-10-09T09:18:38.69Z"
      },
      {
        "version": "1.94.2024100209",
        "lastUpdated": "2024-10-02T09:21:35.55Z"
      }
    ],
<<<<<<< HEAD
    "categories": ["Language Packs"],
    "tags": ["lp-zh-cn", "中文(简体)"],
=======
    "categories": [
      "Language Packs"
    ],
    "tags": [
      "lp-zh-cn",
      "中文(简体)"
    ],
>>>>>>> 31a338f6
    "download_url": "https://marketplace.visualstudio.com/_apis/public/gallery/publishers/MS-CEINTL/vsextensions/vscode-language-pack-zh-hans/1.98.2025022609/vspackage",
    "marketplace_url": "https://marketplace.visualstudio.com/items?itemName=MS-CEINTL.vscode-language-pack-zh-hans"
  },
  {
    "extension_name": "ms-dotnettools.csdevkit",
    "display_name": "C# Dev Kit",
    "short_description": "Official C# extension from Microsoft",
    "latest_version": "1.17.27",
    "last_updated": "2025-02-19T22:04:30.09Z",
    "version_history": [
      {
        "version": "1.17.27",
        "lastUpdated": "2025-02-19T22:04:30.09Z"
      },
      {
        "version": "1.17.12",
        "lastUpdated": "2025-02-12T18:18:53.47Z"
      },
      {
        "version": "1.17.4",
        "lastUpdated": "2025-02-05T18:03:48.087Z"
      },
      {
        "version": "1.16.6",
        "lastUpdated": "2025-02-04T18:06:52.723Z"
      },
      {
        "version": "1.16.4",
        "lastUpdated": "2025-01-14T17:16:29.687Z"
      },
      {
        "version": "1.15.34",
        "lastUpdated": "2025-01-13T20:37:59.793Z"
      },
      {
        "version": "1.15.32",
        "lastUpdated": "2025-01-08T00:33:18.77Z"
      },
      {
        "version": "1.15.13",
        "lastUpdated": "2024-12-11T20:17:08.763Z"
      },
      {
        "version": "1.15.2",
        "lastUpdated": "2024-12-05T22:14:39.513Z"
      },
      {
        "version": "1.14.18",
        "lastUpdated": "2024-12-03T20:35:25.147Z"
      },
      {
        "version": "1.14.14",
        "lastUpdated": "2024-12-05T22:24:34.953Z"
      },
      {
        "version": "1.14.12",
        "lastUpdated": "2024-11-26T22:18:10.753Z"
      },
      {
        "version": "1.14.8",
        "lastUpdated": "2024-11-19T16:31:51.41Z"
      },
      {
        "version": "1.14.2",
        "lastUpdated": "2024-11-13T04:48:05.887Z"
      },
      {
        "version": "1.13.9",
        "lastUpdated": "2024-11-13T00:27:18.497Z"
      },
      {
        "version": "1.13.6",
        "lastUpdated": "2024-11-07T17:03:54.27Z"
      },
      {
        "version": "1.12.37",
        "lastUpdated": "2024-10-29T23:10:53.983Z"
      },
      {
        "version": "1.12.27",
        "lastUpdated": "2024-10-23T18:27:54.73Z"
      },
      {
        "version": "1.12.16",
        "lastUpdated": "2024-10-16T16:17:25.45Z"
      },
      {
        "version": "1.12.2",
        "lastUpdated": "2024-10-08T20:34:25.857Z"
      }
    ],
    "categories": ["Programming Languages", "Linters", "Debuggers", "Testing"],
    "tags": ["asp.net", "c#", "csharp", "devkit", "dotnet", "json", "keybindings"],
    "download_url": "https://marketplace.visualstudio.com/_apis/public/gallery/publishers/ms-dotnettools/vsextensions/csdevkit/1.17.27/vspackage",
    "marketplace_url": "https://marketplace.visualstudio.com/items?itemName=ms-dotnettools.csdevkit"
  },
  {
    "extension_name": "ms-dotnettools.csharp",
    "display_name": "C#",
    "short_description": "Base language support for C#",
    "latest_version": "2.65.29",
    "last_updated": "2025-02-12T18:58:52.237Z",
    "version_history": [
      {
        "version": "2.65.29",
        "lastUpdated": "2025-02-12T18:58:52.237Z"
      },
      {
        "version": "2.64.7",
        "lastUpdated": "2025-02-05T19:11:25.96Z"
      },
      {
        "version": "2.63.32",
        "lastUpdated": "2025-02-05T20:02:15.867Z"
      },
      {
        "version": "2.63.31",
        "lastUpdated": "2025-01-29T00:38:05.677Z"
      },
      {
        "version": "2.62.18",
        "lastUpdated": "2025-01-14T19:00:26.227Z"
      },
      {
        "version": "2.61.28",
        "lastUpdated": "2025-01-13T23:13:19.543Z"
      },
      {
        "version": "2.61.27",
        "lastUpdated": "2025-01-08T00:51:09.487Z"
      },
      {
        "version": "2.60.26",
        "lastUpdated": "2024-12-11T21:54:16.187Z"
      },
      {
        "version": "2.59.14",
        "lastUpdated": "2024-12-03T21:14:08.51Z"
      },
      {
        "version": "2.58.20",
        "lastUpdated": "2024-11-26T22:42:47.23Z"
      },
      {
        "version": "2.57.28",
        "lastUpdated": "2024-11-19T19:12:10.163Z"
      },
      {
        "version": "2.56.31",
        "lastUpdated": "2024-11-13T22:23:17.8Z"
      },
      {
        "version": "2.56.29",
        "lastUpdated": "2024-11-12T20:40:13.91Z"
      },
      {
        "version": "2.55.29",
        "lastUpdated": "2024-11-13T22:01:35.027Z"
      },
      {
        "version": "2.55.28",
        "lastUpdated": "2024-11-12T22:51:07.86Z"
      },
      {
        "version": "2.55.21",
        "lastUpdated": "2024-11-07T18:36:42.863Z"
      },
      {
        "version": "2.54.20",
        "lastUpdated": "2024-10-29T23:34:34.587Z"
      },
      {
        "version": "2.53.17",
        "lastUpdated": "2024-10-23T17:51:43.757Z"
      },
      {
        "version": "2.52.24",
        "lastUpdated": "2024-10-16T17:14:19.383Z"
      },
      {
        "version": "2.51.17",
        "lastUpdated": "2024-10-08T19:52:26.123Z"
      }
    ],
    "categories": ["Programming Languages", "Snippets", "Linters", "Debuggers"],
    "tags": [
      ".NET",
      ".NET Core",
      "ASP.NET",
      "ASP.NET Razor",
      "aspnetcorerazor",
      "C#",
      "color-theme",
      "coreclr",
      "csharp",
      "debuggers",
      "dotnet",
      "json",
      "keybindings",
      "multi-root ready",
      "snippet",
      "theme",
      "xaml"
    ],
    "download_url": "https://marketplace.visualstudio.com/_apis/public/gallery/publishers/ms-dotnettools/vsextensions/csharp/2.65.29/vspackage",
    "marketplace_url": "https://marketplace.visualstudio.com/items?itemName=ms-dotnettools.csharp"
  },
  {
    "extension_name": "ms-dotnettools.vscode-dotnet-runtime",
    "display_name": ".NET Install Tool",
    "short_description": "This extension installs and manages different versions of the .NET SDK and Runtime.",
    "latest_version": "2.2.8",
    "last_updated": "2025-02-11T21:26:18.447Z",
    "version_history": [
      {
        "version": "2.2.8",
        "lastUpdated": "2025-02-11T21:26:18.447Z"
      },
      {
        "version": "2.2.7",
        "lastUpdated": "2025-02-10T17:55:23.243Z"
      },
      {
        "version": "2.2.6",
        "lastUpdated": "2025-01-28T19:48:17.32Z"
      },
      {
        "version": "2.2.5",
        "lastUpdated": "2025-01-14T18:43:16.61Z"
      },
      {
        "version": "2.2.4",
        "lastUpdated": "2025-01-13T18:23:35.753Z"
      },
      {
        "version": "2.2.3",
        "lastUpdated": "2024-11-14T20:10:48.11Z"
      },
      {
        "version": "2.2.2",
        "lastUpdated": "2024-10-30T21:05:37.537Z"
      },
      {
        "version": "2.2.1",
        "lastUpdated": "2024-10-22T22:18:59.133Z"
      },
      {
        "version": "2.2.0",
        "lastUpdated": "2024-10-09T16:47:06.31Z"
      },
      {
        "version": "2.1.7",
        "lastUpdated": "2024-09-30T23:29:34.817Z"
      },
      {
        "version": "2.1.6",
        "lastUpdated": "2024-09-23T23:36:46.13Z"
      },
      {
        "version": "2.1.5",
        "lastUpdated": "2024-08-20T22:51:52.077Z"
      },
      {
        "version": "2.1.4",
        "lastUpdated": "2024-08-20T19:42:08.38Z"
      },
      {
        "version": "2.1.3",
        "lastUpdated": "2024-08-20T16:51:38.823Z"
      },
      {
        "version": "2.1.2",
        "lastUpdated": "2024-08-19T18:48:36.36Z"
      },
      {
        "version": "2.1.1",
        "lastUpdated": "2024-07-17T23:01:07.87Z"
      },
      {
        "version": "2.1.0",
        "lastUpdated": "2024-07-17T16:40:32.53Z"
      },
      {
        "version": "2.0.9",
        "lastUpdated": "2024-07-12T17:00:39.26Z"
      },
      {
        "version": "2.0.8",
        "lastUpdated": "2024-07-03T17:01:20.51Z"
      },
      {
        "version": "2.0.7",
        "lastUpdated": "2024-06-25T19:56:51.937Z"
      }
    ],
    "categories": ["Other"],
    "tags": [".NET", ".NET Core", "dotnet", "Extension Authoring", "runtime"],
    "download_url": "https://marketplace.visualstudio.com/_apis/public/gallery/publishers/ms-dotnettools/vsextensions/vscode-dotnet-runtime/2.2.8/vspackage",
    "marketplace_url": "https://marketplace.visualstudio.com/items?itemName=ms-dotnettools.vscode-dotnet-runtime"
  },
  {
    "extension_name": "ms-dotnettools.vscodeintellicode-csharp",
    "display_name": "IntelliCode for C# Dev Kit",
    "short_description": "AI-assisted development for C# Dev Kit",
    "latest_version": "2.2.3",
    "last_updated": "2024-11-13T06:07:18.603Z",
    "version_history": [
      {
        "version": "2.2.3",
        "lastUpdated": "2024-11-13T06:07:18.603Z"
      },
      {
        "version": "2.1.11",
        "lastUpdated": "2024-05-04T03:17:52.167Z"
      },
      {
        "version": "2.1.9",
        "lastUpdated": "2024-05-02T21:59:01.66Z"
      },
      {
        "version": "2.0.25",
        "lastUpdated": "2024-04-05T19:52:28.913Z"
      },
      {
        "version": "0.1.26",
        "lastUpdated": "2023-07-05T18:43:17.047Z"
      },
      {
        "version": "0.1.23",
        "lastUpdated": "2023-06-28T18:12:36.77Z"
      },
      {
        "version": "0.1.9",
        "lastUpdated": "2023-06-06T19:59:29.477Z"
      }
    ],
    "categories": ["Programming Languages"],
    "tags": ["c#", "csharp"],
    "download_url": "https://marketplace.visualstudio.com/_apis/public/gallery/publishers/ms-dotnettools/vsextensions/vscodeintellicode-csharp/2.2.3/vspackage",
    "marketplace_url": "https://marketplace.visualstudio.com/items?itemName=ms-dotnettools.vscodeintellicode-csharp"
  },
  {
    "extension_name": "ms-iot.vscode-ros",
    "display_name": "ROS",
    "short_description": "Develop Robot Operating System (ROS) with Visual Studio Code.",
    "latest_version": "0.9.6",
    "last_updated": "2023-11-13T19:56:34.677Z",
    "version_history": [
      {
        "version": "0.9.6",
        "lastUpdated": "2023-11-13T19:56:34.677Z"
      },
      {
        "version": "0.9.5",
        "lastUpdated": "2023-08-30T22:13:17.49Z"
      },
      {
        "version": "0.9.4",
        "lastUpdated": "2023-05-04T22:06:11.923Z"
      },
      {
        "version": "0.9.3",
        "lastUpdated": "2023-04-14T21:09:28.56Z"
      },
      {
        "version": "0.9.2",
        "lastUpdated": "2023-03-31T21:21:58.36Z"
      },
      {
        "version": "0.9.1",
        "lastUpdated": "2023-03-28T16:49:56.78Z"
      },
      {
        "version": "0.9.0",
        "lastUpdated": "2023-03-27T21:13:05.733Z"
      },
      {
        "version": "0.8.4",
        "lastUpdated": "2022-10-31T22:49:15.93Z"
      },
      {
        "version": "0.8.3",
        "lastUpdated": "2022-07-06T17:09:01.8Z"
      },
      {
        "version": "0.8.2",
        "lastUpdated": "2022-02-27T04:12:23.743Z"
      },
      {
        "version": "0.8.1",
        "lastUpdated": "2022-02-26T20:09:11.323Z"
      },
      {
        "version": "0.8.0",
        "lastUpdated": "2022-01-28T18:54:34.12Z"
      },
      {
        "version": "0.7.0",
        "lastUpdated": "2021-12-27T20:19:18.913Z"
      },
      {
        "version": "0.6.9",
        "lastUpdated": "2021-08-25T20:18:38.447Z"
      },
      {
        "version": "0.6.8",
        "lastUpdated": "2021-05-17T15:28:37.323Z"
      },
      {
        "version": "0.6.7",
        "lastUpdated": "2021-02-19T03:13:44.76Z"
      },
      {
        "version": "0.6.6",
        "lastUpdated": "2021-01-14T22:23:18.68Z"
      },
      {
        "version": "0.6.5",
        "lastUpdated": "2021-01-07T23:09:58.483Z"
      },
      {
        "version": "0.6.4",
        "lastUpdated": "2020-07-15T22:06:43.07Z"
      },
      {
        "version": "0.6.3",
        "lastUpdated": "2020-03-26T04:24:05.917Z"
      }
    ],
    "categories": ["Debuggers"],
    "tags": ["cpp", "csharp", "debuggers", "python", "robot", "ros", "ROS Message", "ros.msg", "xml", "yaml"],
    "download_url": "https://marketplace.visualstudio.com/_apis/public/gallery/publishers/ms-iot/vsextensions/vscode-ros/0.9.6/vspackage",
    "marketplace_url": "https://marketplace.visualstudio.com/items?itemName=ms-iot.vscode-ros"
  },
  {
    "extension_name": "ms-kubernetes-tools.vscode-kubernetes-tools",
    "display_name": "Kubernetes",
    "short_description": "Develop, deploy and debug Kubernetes applications",
    "latest_version": "1.3.20",
    "last_updated": "2025-02-01T08:16:16.953Z",
    "version_history": [
      {
        "version": "1.3.20",
        "lastUpdated": "2025-02-01T08:16:16.953Z"
      },
      {
        "version": "1.3.19",
        "lastUpdated": "2025-01-27T20:01:09.657Z"
      },
      {
        "version": "1.3.18",
        "lastUpdated": "2024-10-10T00:37:38.063Z"
      },
      {
        "version": "1.3.17",
        "lastUpdated": "2024-10-08T22:05:36.813Z"
      },
      {
        "version": "1.3.16",
        "lastUpdated": "2024-03-25T21:20:20.437Z"
      },
      {
        "version": "1.3.15",
        "lastUpdated": "2023-09-29T21:02:47.243Z"
      },
      {
        "version": "1.3.14",
        "lastUpdated": "2023-09-25T01:19:11.21Z"
      },
      {
        "version": "1.3.13",
        "lastUpdated": "2023-06-09T09:16:14.14Z"
      },
      {
        "version": "1.3.12",
        "lastUpdated": "2023-06-07T22:02:34.59Z"
      },
      {
        "version": "1.3.11",
        "lastUpdated": "2022-11-08T19:58:44.627Z"
      },
      {
        "version": "1.3.10",
        "lastUpdated": "2022-06-17T13:35:19.54Z"
      },
      {
        "version": "1.3.9",
        "lastUpdated": "2022-05-22T21:29:23.497Z"
      },
      {
        "version": "1.3.8",
        "lastUpdated": "2022-05-05T09:20:29.937Z"
      },
      {
        "version": "1.3.7",
        "lastUpdated": "2022-03-14T20:26:31.253Z"
      },
      {
        "version": "1.3.6",
        "lastUpdated": "2022-01-12T23:24:17.34Z"
      },
      {
        "version": "1.3.5",
        "lastUpdated": "2022-01-06T19:20:45.117Z"
      },
      {
        "version": "1.3.4",
        "lastUpdated": "2021-11-10T19:17:09.803Z"
      },
      {
        "version": "1.3.3",
        "lastUpdated": "2021-05-19T20:17:57.27Z"
      },
      {
        "version": "1.3.2",
        "lastUpdated": "2021-04-29T05:58:23.57Z"
      },
      {
        "version": "1.3.1",
        "lastUpdated": "2021-04-28T21:20:06.633Z"
      }
    ],
    "categories": ["Snippets", "Linters", "Debuggers", "Azure"],
    "tags": ["aks", "aws", "gke", "helm", "helm-template", "ignore", "keybindings", "kubernetes", "snippet", "yaml"],
    "download_url": "https://marketplace.visualstudio.com/_apis/public/gallery/publishers/ms-kubernetes-tools/vsextensions/vscode-kubernetes-tools/1.3.20/vspackage",
    "marketplace_url": "https://marketplace.visualstudio.com/items?itemName=ms-kubernetes-tools.vscode-kubernetes-tools"
  },
  {
    "extension_name": "ms-mssql.mssql",
    "display_name": "SQL Server (mssql)",
    "short_description": "Design and optimize schemas for SQL Server, Azure SQL, and SQL Database in Fabric using a modern, lightweight extension built for developers",
    "latest_version": "1.28.0",
    "last_updated": "2025-01-29T18:35:06.557Z",
    "version_history": [
      {
        "version": "1.28.0",
        "lastUpdated": "2025-01-29T18:35:06.557Z"
      },
      {
        "version": "1.27.0",
        "lastUpdated": "2024-12-18T18:36:54.74Z"
      },
      {
        "version": "1.26.0",
        "lastUpdated": "2024-11-20T18:58:49.56Z"
      },
      {
        "version": "1.25.0",
        "lastUpdated": "2024-10-23T17:31:05.933Z"
      },
      {
        "version": "1.24.0",
        "lastUpdated": "2024-09-04T17:31:00.59Z"
      },
      {
        "version": "1.23.0",
        "lastUpdated": "2024-07-31T20:21:17.863Z"
      },
      {
        "version": "1.22.1",
        "lastUpdated": "2024-01-10T23:41:52.95Z"
      },
      {
        "version": "1.22.0",
        "lastUpdated": "2023-11-08T18:35:50.017Z"
      },
      {
        "version": "1.21.0",
        "lastUpdated": "2023-09-20T17:15:58.567Z"
      },
      {
        "version": "1.20.1",
        "lastUpdated": "2023-08-07T17:22:58.39Z"
      },
      {
        "version": "1.20.0",
        "lastUpdated": "2023-07-26T17:21:12.083Z"
      },
      {
        "version": "1.19.1",
        "lastUpdated": "2023-06-05T17:19:51.043Z"
      },
      {
        "version": "1.19.0",
        "lastUpdated": "2023-05-24T17:14:04.18Z"
      },
      {
        "version": "1.18.0",
        "lastUpdated": "2023-03-22T17:27:15.797Z"
      },
      {
        "version": "1.17.1",
        "lastUpdated": "2023-01-30T23:14:34.817Z"
      },
      {
        "version": "1.17.0",
        "lastUpdated": "2023-01-25T18:06:40.563Z"
      },
      {
        "version": "1.16.0",
        "lastUpdated": "2022-08-24T17:00:16.883Z"
      },
      {
        "version": "1.15.0",
        "lastUpdated": "2022-06-15T17:14:12.757Z"
      },
      {
        "version": "1.14.2",
        "lastUpdated": "2022-05-20T17:26:58.28Z"
      },
      {
        "version": "1.14.1",
        "lastUpdated": "2022-04-22T21:38:27.697Z"
      }
    ],
    "categories": ["Programming Languages", "Azure"],
    "tags": ["Azure SQL Data Warehouse", "Azure SQL Database", "keybindings", "MSSQL", "multi-root ready", "snippet", "SQL", "SQL Server", "SQL Server Execution Plan", "sqlplan"],
    "download_url": "https://marketplace.visualstudio.com/_apis/public/gallery/publishers/ms-mssql/vsextensions/mssql/1.28.0/vspackage",
    "marketplace_url": "https://marketplace.visualstudio.com/items?itemName=ms-mssql.mssql"
  },
  {
    "extension_name": "ms-python.debugpy",
    "display_name": "Python Debugger",
    "short_description": "Python Debugger extension using debugpy.",
    "latest_version": "2025.1.2025022401",
    "last_updated": "2025-02-24T10:38:30.14Z",
    "version_history": [
      {
        "version": "2025.1.2025022401",
        "lastUpdated": "2025-02-24T10:38:30.14Z"
      },
      {
        "version": "2025.1.2025021701",
        "lastUpdated": "2025-02-17T10:37:29.917Z"
      },
      {
        "version": "2025.1.2025021401",
        "lastUpdated": "2025-02-14T10:39:19.85Z"
      },
      {
        "version": "2025.1.2025021301",
        "lastUpdated": "2025-02-13T10:40:10.467Z"
      },
      {
        "version": "2025.1.2025021201",
        "lastUpdated": "2025-02-12T10:39:21.293Z"
      },
      {
        "version": "2025.1.2025021101",
        "lastUpdated": "2025-02-11T10:37:13.077Z"
      },
      {
        "version": "2025.1.2025020701",
        "lastUpdated": "2025-02-07T10:52:04.31Z"
      },
      {
        "version": "2025.0.1",
        "lastUpdated": "2025-02-12T19:27:56.39Z"
      },
      {
        "version": "2025.0.0",
        "lastUpdated": "2025-02-06T21:39:01.047Z"
      },
      {
        "version": "2024.15.2025012801",
        "lastUpdated": "2025-01-28T10:38:46.423Z"
      },
      {
        "version": "2024.15.2025012301",
        "lastUpdated": "2025-01-24T01:50:25.303Z"
      },
      {
        "version": "2024.15.2025012001",
        "lastUpdated": "2025-01-20T10:37:51.02Z"
      },
      {
        "version": "2024.15.2025011702",
        "lastUpdated": "2025-01-17T20:46:57.73Z"
      },
      {
        "version": "2024.15.2025011701",
        "lastUpdated": "2025-01-17T10:36:36.063Z"
      },
      {
        "version": "2024.15.2025011501",
        "lastUpdated": "2025-01-15T10:38:20.56Z"
      },
      {
        "version": "2024.15.2024121701",
        "lastUpdated": "2024-12-17T10:43:00.403Z"
      },
      {
        "version": "2024.15.2024121301",
        "lastUpdated": "2024-12-13T10:44:17.59Z"
      },
      {
        "version": "2024.15.2024121201",
        "lastUpdated": "2024-12-12T10:41:11.813Z"
      },
      {
        "version": "2024.14.0",
        "lastUpdated": "2024-12-11T20:19:28.447Z"
      },
      {
        "version": "2024.13.2024112901",
        "lastUpdated": "2024-11-29T10:34:22.56Z"
      }
    ],
    "categories": ["Debuggers"],
    "tags": ["debugger", "debuggers", "debugpy", "python"],
    "download_url": "https://marketplace.visualstudio.com/_apis/public/gallery/publishers/ms-python/vsextensions/debugpy/2025.1.2025022401/vspackage",
    "marketplace_url": "https://marketplace.visualstudio.com/items?itemName=ms-python.debugpy"
  },
  {
    "extension_name": "ms-python.python",
    "display_name": "Python",
    "short_description": "Python language support with extension access points for IntelliSense (Pylance), Debugging (Python Debugger), linting, formatting, refactoring, unit tests, and more.",
    "latest_version": "2025.1.2025022501",
    "last_updated": "2025-02-25T10:47:55.367Z",
    "version_history": [
      {
        "version": "2025.1.2025022501",
        "lastUpdated": "2025-02-25T10:47:55.367Z"
      },
      {
        "version": "2025.1.2025022102",
        "lastUpdated": "2025-02-21T10:47:10.76Z"
      },
      {
        "version": "2025.1.2025022101",
        "lastUpdated": "2025-02-21T06:05:44.32Z"
      },
      {
        "version": "2025.1.2025021801",
        "lastUpdated": "2025-02-18T11:06:04.24Z"
      },
      {
        "version": "2025.1.2025021701",
        "lastUpdated": "2025-02-17T10:44:58.007Z"
      },
      {
        "version": "2025.1.2025021102",
        "lastUpdated": "2025-02-11T15:06:38.203Z"
      },
      {
        "version": "2025.1.2025021001",
        "lastUpdated": "2025-02-10T10:49:15.13Z"
      },
      {
        "version": "2025.1.2025020701",
        "lastUpdated": "2025-02-07T10:55:46.933Z"
      },
      {
        "version": "2025.0.0",
        "lastUpdated": "2025-02-06T21:13:11.643Z"
      },
      {
        "version": "2024.23.2025012801",
        "lastUpdated": "2025-01-28T14:02:52.767Z"
      },
      {
        "version": "2024.23.2025012401",
        "lastUpdated": "2025-01-24T10:42:32.23Z"
      },
      {
        "version": "2024.23.2025012301",
        "lastUpdated": "2025-01-23T10:44:19.207Z"
      },
      {
        "version": "2024.23.2025011501",
        "lastUpdated": "2025-01-15T18:00:47.293Z"
      },
      {
        "version": "2024.23.2025011301",
        "lastUpdated": "2025-01-13T10:47:15.007Z"
      },
      {
        "version": "2024.23.2025011101",
        "lastUpdated": "2025-01-11T19:37:11.09Z"
      },
      {
        "version": "2024.23.2025010901",
        "lastUpdated": "2025-01-09T10:44:57.563Z"
      },
      {
        "version": "2024.23.2025010801",
        "lastUpdated": "2025-01-08T10:45:51.417Z"
      },
      {
        "version": "2024.23.2025010701",
        "lastUpdated": "2025-01-07T10:51:22.433Z"
      },
      {
        "version": "2024.23.2025010601",
        "lastUpdated": "2025-01-07T00:31:22.37Z"
      },
      {
        "version": "2024.23.2024121901",
        "lastUpdated": "2024-12-19T10:48:57.637Z"
      }
    ],
    "categories": ["Programming Languages", "Debuggers", "Data Science", "Machine Learning"],
    "tags": [
      "debuggers",
      "django",
      "ini",
      "jinja",
      "json",
      "keybindings",
      "linters",
      "multi-root ready",
      "pip requirements",
      "pip-requirements",
      "python",
      "requirements.txt",
      "toml",
      "unittest",
      "yaml"
    ],
    "download_url": "https://marketplace.visualstudio.com/_apis/public/gallery/publishers/ms-python/vsextensions/python/2025.1.2025022501/vspackage",
    "marketplace_url": "https://marketplace.visualstudio.com/items?itemName=ms-python.python"
  },
  {
    "extension_name": "ms-python.vscode-pylance",
    "display_name": "Pylance",
    "short_description": "A performant, feature-rich language server for Python in VS Code",
    "latest_version": "2025.2.101",
    "last_updated": "2025-02-21T22:31:55.22Z",
    "version_history": [
      {
        "version": "2025.2.101",
        "lastUpdated": "2025-02-21T22:31:55.22Z"
      },
      {
        "version": "2025.2.100",
        "lastUpdated": "2025-02-18T18:18:47.277Z"
      },
      {
        "version": "2025.2.1",
        "lastUpdated": "2025-02-05T22:23:51.71Z"
      },
      {
        "version": "2025.1.102",
        "lastUpdated": "2025-01-30T00:22:46.307Z"
      },
      {
        "version": "2025.1.101",
        "lastUpdated": "2025-01-23T02:49:17.713Z"
      },
      {
        "version": "2025.1.100",
        "lastUpdated": "2025-01-16T20:35:56.79Z"
      },
      {
        "version": "2024.12.100",
        "lastUpdated": "2024-12-16T22:07:42.193Z"
      },
      {
        "version": "2024.12.1",
        "lastUpdated": "2024-12-06T01:30:42.353Z"
      },
      {
        "version": "2024.11.102",
        "lastUpdated": "2024-11-26T22:22:51.28Z"
      },
      {
        "version": "2024.11.101",
        "lastUpdated": "2024-11-19T22:05:51.967Z"
      },
      {
        "version": "2024.11.100",
        "lastUpdated": "2024-11-06T23:37:06.65Z"
      },
      {
        "version": "2024.11.3",
        "lastUpdated": "2024-11-22T01:46:27.107Z"
      },
      {
        "version": "2024.11.2",
        "lastUpdated": "2024-11-14T00:53:28.6Z"
      },
      {
        "version": "2024.11.1",
        "lastUpdated": "2024-11-04T20:45:30.607Z"
      },
      {
        "version": "2024.10.104",
        "lastUpdated": "2024-10-31T23:23:02.657Z"
      },
      {
        "version": "2024.10.103",
        "lastUpdated": "2024-10-28T21:14:57.25Z"
      },
      {
        "version": "2024.10.102",
        "lastUpdated": "2024-10-24T21:09:02.833Z"
      },
      {
        "version": "2024.10.101",
        "lastUpdated": "2024-10-17T17:59:32.317Z"
      },
      {
        "version": "2024.10.100",
        "lastUpdated": "2024-10-10T22:16:03.907Z"
      },
      {
        "version": "2024.10.1",
        "lastUpdated": "2024-10-07T21:09:17.4Z"
      }
    ],
    "categories": ["Programming Languages"],
    "tags": ["json", "python"],
    "download_url": "https://marketplace.visualstudio.com/_apis/public/gallery/publishers/ms-python/vsextensions/vscode-pylance/2025.2.101/vspackage",
    "marketplace_url": "https://marketplace.visualstudio.com/items?itemName=ms-python.vscode-pylance"
  },
  {
    "extension_name": "ms-toolsai.datawrangler",
    "display_name": "Data Wrangler",
    "short_description": "Data viewing, cleaning and preparation for tabular datasets",
    "latest_version": "1.19.2",
    "last_updated": "2025-02-11T23:02:01.89Z",
    "version_history": [
      {
        "version": "1.19.2",
        "lastUpdated": "2025-02-11T23:02:01.89Z"
      },
      {
        "version": "1.19.1",
        "lastUpdated": "2025-02-07T23:42:12.027Z"
      },
      {
        "version": "1.19.0",
        "lastUpdated": "2025-02-06T23:31:46.01Z"
      },
      {
        "version": "1.18.2",
        "lastUpdated": "2025-02-12T20:51:23.93Z"
      },
      {
        "version": "1.18.1",
        "lastUpdated": "2025-02-07T23:28:47.053Z"
      },
      {
        "version": "1.18.0",
        "lastUpdated": "2025-02-06T23:32:13.8Z"
      },
      {
        "version": "1.17.2",
        "lastUpdated": "2025-01-28T18:35:27.753Z"
      },
      {
        "version": "1.17.1",
        "lastUpdated": "2025-01-14T01:43:38.783Z"
      },
      {
        "version": "1.17.0",
        "lastUpdated": "2025-01-08T23:48:55.233Z"
      },
      {
        "version": "1.16.0",
        "lastUpdated": "2025-01-08T23:41:02.28Z"
      },
      {
        "version": "1.15.1",
        "lastUpdated": "2024-12-14T02:27:34.023Z"
      },
      {
        "version": "1.15.0",
        "lastUpdated": "2024-12-04T01:18:49.733Z"
      },
      {
        "version": "1.14.0",
        "lastUpdated": "2024-12-04T01:25:10.21Z"
      },
      {
        "version": "1.13.3",
        "lastUpdated": "2024-11-20T00:29:05.527Z"
      },
      {
        "version": "1.13.2",
        "lastUpdated": "2024-11-07T23:07:31.453Z"
      },
      {
        "version": "1.13.1",
        "lastUpdated": "2024-10-29T23:54:10.13Z"
      },
      {
        "version": "1.13.0",
        "lastUpdated": "2024-10-16T22:05:29.417Z"
      },
      {
        "version": "1.12.1",
        "lastUpdated": "2024-10-30T00:33:44.243Z"
      },
      {
        "version": "1.12.0",
        "lastUpdated": "2024-10-16T20:06:17.463Z"
      },
      {
        "version": "1.11.1",
        "lastUpdated": "2024-10-15T00:56:43.11Z"
      }
    ],
    "categories": ["Data Science", "Machine Learning"],
    "tags": [
      "Business Intelligence",
      "charts",
      "code generation",
      "code generator",
      "csv",
      "data",
      "data analysis",
      "Data cleaning",
      "data cleansing",
      "data editor",
      "data exploration",
      "data export",
      "data frame",
      "data import",
      "data prep",
      "data preparation",
      "data quality",
      "Data Science",
      "data summary",
      "data table",
      "data transformation",
      "data viewer",
      "data visualization",
      "data wrangling",
      "dataframe",
      "dataset",
      "data-wrangler",
      "EDA",
      "ETL",
      "excel",
      "Exploratory Data Analysis",
      "graphs",
      "grid",
      "insights",
      "jsonl",
      "Jupyter",
      "Jupyter Notebook",
      "jupyterVariableViewers",
      "keybindings",
      "numpy",
      "pandas",
      "parquet",
      "plots",
      "power query",
      "python",
      "spreadsheet",
      "Stata",
      "table",
      "tsv",
      "visualization",
      "xls",
      "xlsx"
    ],
    "download_url": "https://marketplace.visualstudio.com/_apis/public/gallery/publishers/ms-toolsai/vsextensions/datawrangler/1.19.2/vspackage",
    "marketplace_url": "https://marketplace.visualstudio.com/items?itemName=ms-toolsai.datawrangler"
  },
  {
    "extension_name": "ms-vscode-remote.remote-containers",
    "display_name": "Dev Containers",
    "short_description": "Open any folder or repository inside a Docker container and take advantage of Visual Studio Code's full feature set.",
    "latest_version": "0.399.0",
    "last_updated": "2025-02-24T22:27:38.76Z",
    "version_history": [
      {
        "version": "0.399.0",
        "lastUpdated": "2025-02-24T22:27:38.76Z"
      },
      {
        "version": "0.398.0",
        "lastUpdated": "2025-02-06T16:33:14.397Z"
      },
      {
        "version": "0.397.0",
        "lastUpdated": "2025-02-06T17:21:45.523Z"
      },
      {
        "version": "0.396.0",
        "lastUpdated": "2025-01-27T22:48:02.387Z"
      },
      {
        "version": "0.395.0",
        "lastUpdated": "2024-12-11T18:06:29.433Z"
      },
      {
        "version": "0.394.0",
        "lastUpdated": "2024-12-11T19:11:07.243Z"
      },
      {
        "version": "0.393.0",
        "lastUpdated": "2024-12-09T15:03:32.173Z"
      },
      {
        "version": "0.392.0",
        "lastUpdated": "2024-11-29T14:28:22.293Z"
      },
      {
        "version": "0.391.0",
        "lastUpdated": "2024-11-15T12:38:29.9Z"
      },
      {
        "version": "0.390.0",
        "lastUpdated": "2024-11-01T21:07:57.05Z"
      },
      {
        "version": "0.389.0",
        "lastUpdated": "2024-10-03T16:07:53.85Z"
      },
      {
        "version": "0.388.0",
        "lastUpdated": "2024-10-03T17:26:19.54Z"
      },
      {
        "version": "0.387.0",
        "lastUpdated": "2024-09-23T16:42:57.673Z"
      },
      {
        "version": "0.386.0",
        "lastUpdated": "2024-09-10T21:00:10.87Z"
      },
      {
        "version": "0.385.0",
        "lastUpdated": "2024-09-04T20:55:16.663Z"
      },
      {
        "version": "0.384.0",
        "lastUpdated": "2024-09-05T17:50:50.94Z"
      },
      {
        "version": "0.383.0",
        "lastUpdated": "2024-08-29T18:48:35.55Z"
      },
      {
        "version": "0.382.0",
        "lastUpdated": "2024-08-22T22:47:09.003Z"
      },
      {
        "version": "0.381.0",
        "lastUpdated": "2024-07-30T15:47:28.263Z"
      },
      {
        "version": "0.380.0",
        "lastUpdated": "2024-08-01T18:28:11.327Z"
      }
    ],
    "categories": ["Other"],
    "tags": ["containers", "continueOn", "dev container", "devcontainer", "development container", "docker", "json", "jsonc", "remote", "remote development", "remote-menu"],
    "download_url": "https://marketplace.visualstudio.com/_apis/public/gallery/publishers/ms-vscode-remote/vsextensions/remote-containers/0.399.0/vspackage",
    "marketplace_url": "https://marketplace.visualstudio.com/items?itemName=ms-vscode-remote.remote-containers"
  },
  {
    "extension_name": "ms-vscode-remote.remote-ssh",
    "display_name": "Remote - SSH",
    "short_description": "Open any folder on a remote machine using SSH and take advantage of VS Code's full feature set.",
    "latest_version": "0.118.2025022515",
    "last_updated": "2025-02-25T15:22:21.21Z",
    "version_history": [
      {
        "version": "0.118.2025022515",
        "lastUpdated": "2025-02-25T15:22:21.21Z"
      },
      {
        "version": "0.118.2025022419",
        "lastUpdated": "2025-02-24T19:58:54.447Z"
      },
      {
        "version": "0.118.2025021215",
        "lastUpdated": "2025-02-12T15:23:54.61Z"
      },
      {
        "version": "0.118.2025021015",
        "lastUpdated": "2025-02-10T15:22:22.61Z"
      },
      {
        "version": "0.118.2025020720",
        "lastUpdated": "2025-02-07T20:58:29.713Z"
      },
      {
        "version": "0.118.2025020715",
        "lastUpdated": "2025-02-07T15:25:04.327Z"
      },
      {
        "version": "0.118.2025020617",
        "lastUpdated": "2025-02-06T18:10:21.637Z"
      },
      {
        "version": "0.117.2025013120",
        "lastUpdated": "2025-01-31T20:35:33.95Z"
      },
      {
        "version": "0.117.2025012415",
        "lastUpdated": "2025-01-24T15:25:38.98Z"
      },
      {
        "version": "0.117.2025012315",
        "lastUpdated": "2025-01-23T15:25:41.15Z"
      },
      {
        "version": "0.117.2025012215",
        "lastUpdated": "2025-01-22T15:27:06.61Z"
      },
      {
        "version": "0.117.2025012116",
        "lastUpdated": "2025-01-21T16:30:49.257Z"
      },
      {
        "version": "0.117.2025012015",
        "lastUpdated": "2025-01-20T15:21:51.257Z"
      },
      {
        "version": "0.117.2025011723",
        "lastUpdated": "2025-01-17T23:25:20.74Z"
      },
      {
        "version": "0.117.2025011715",
        "lastUpdated": "2025-01-17T15:23:32.057Z"
      },
      {
        "version": "0.117.2025011700",
        "lastUpdated": "2025-01-17T01:03:34.973Z"
      },
      {
        "version": "0.117.2025011619",
        "lastUpdated": "2025-01-16T19:22:17.177Z"
      },
      {
        "version": "0.117.2025011615",
        "lastUpdated": "2025-01-16T15:25:13.89Z"
      },
      {
        "version": "0.117.2025011515",
        "lastUpdated": "2025-01-15T15:25:52.59Z"
      },
      {
        "version": "0.117.2025011415",
        "lastUpdated": "2025-01-14T15:23:53.49Z"
      }
    ],
    "categories": ["Other"],
    "tags": ["chat-participant", "github-copilot", "remote", "remote development", "remote-menu", "ssh"],
    "download_url": "https://marketplace.visualstudio.com/_apis/public/gallery/publishers/ms-vscode-remote/vsextensions/remote-ssh/0.118.2025022515/vspackage",
    "marketplace_url": "https://marketplace.visualstudio.com/items?itemName=ms-vscode-remote.remote-ssh"
  },
  {
    "extension_name": "ms-vscode-remote.remote-wsl",
    "display_name": "WSL",
    "short_description": "Open any folder in the Windows Subsystem for Linux (WSL) and take advantage of Visual Studio Code's full feature set.",
    "latest_version": "0.88.5",
    "last_updated": "2024-10-30T14:20:09.79Z",
    "version_history": [
      {
        "version": "0.88.5",
        "lastUpdated": "2024-10-30T14:20:09.79Z"
      },
      {
        "version": "0.88.4",
        "lastUpdated": "2024-09-25T06:40:20.473Z"
      },
      {
        "version": "0.88.3",
        "lastUpdated": "2024-09-11T12:31:46.447Z"
      },
      {
        "version": "0.88.2",
        "lastUpdated": "2024-04-24T18:47:44.003Z"
      },
      {
        "version": "0.88.1",
        "lastUpdated": "2024-04-23T19:21:14.563Z"
      },
      {
        "version": "0.88.0",
        "lastUpdated": "2024-03-22T11:01:05.68Z"
      },
      {
        "version": "0.86.0",
        "lastUpdated": "2024-01-26T17:31:24.077Z"
      },
      {
        "version": "0.81.9",
        "lastUpdated": "2024-01-19T09:00:12.67Z"
      },
      {
        "version": "0.81.8",
        "lastUpdated": "2023-10-10T20:53:04.827Z"
      },
      {
        "version": "0.81.7",
        "lastUpdated": "2023-09-29T11:26:17.68Z"
      },
      {
        "version": "0.81.6",
        "lastUpdated": "2023-09-28T19:19:56.647Z"
      },
      {
        "version": "0.81.5",
        "lastUpdated": "2023-09-27T15:46:57.047Z"
      },
      {
        "version": "0.81.4",
        "lastUpdated": "2023-09-19T17:48:02.697Z"
      },
      {
        "version": "0.81.3",
        "lastUpdated": "2023-09-11T17:55:59.8Z"
      },
      {
        "version": "0.81.2",
        "lastUpdated": "2023-09-06T07:46:59.95Z"
      },
      {
        "version": "0.81.0",
        "lastUpdated": "2023-08-04T17:37:39.17Z"
      },
      {
        "version": "0.80.2",
        "lastUpdated": "2023-06-27T22:26:56.943Z"
      },
      {
        "version": "0.80.1",
        "lastUpdated": "2023-06-27T01:09:32.193Z"
      },
      {
        "version": "0.80.0",
        "lastUpdated": "2023-06-26T17:17:45.183Z"
      },
      {
        "version": "0.79.5",
        "lastUpdated": "2023-06-14T15:52:56.39Z"
      }
    ],
    "categories": ["Other"],
    "tags": ["keybindings", "remote", "remote development", "remote-menu", "wsl"],
    "download_url": "https://marketplace.visualstudio.com/_apis/public/gallery/publishers/ms-vscode-remote/vsextensions/remote-wsl/0.88.5/vspackage",
    "marketplace_url": "https://marketplace.visualstudio.com/items?itemName=ms-vscode-remote.remote-wsl"
  },
  {
    "extension_name": "ms-vscode-remote.vscode-remote-extensionpack",
    "display_name": "Remote Development",
    "short_description": "An extension pack that lets you open any folder in a container, on a remote machine, or in WSL and take advantage of VS Code's full feature set.",
    "latest_version": "0.26.0",
    "last_updated": "2024-10-24T14:02:38.103Z",
    "version_history": [
      {
        "version": "0.26.0",
        "lastUpdated": "2024-10-24T14:02:38.103Z"
      },
      {
        "version": "0.25.0",
        "lastUpdated": "2023-11-29T10:12:35.403Z"
      },
      {
        "version": "0.24.0",
        "lastUpdated": "2023-02-17T08:51:35.17Z"
      },
      {
        "version": "0.23.0",
        "lastUpdated": "2022-11-09T14:06:21.013Z"
      },
      {
        "version": "0.22.0",
        "lastUpdated": "2022-11-09T09:29:42.033Z"
      },
      {
        "version": "0.21.0",
        "lastUpdated": "2021-05-11T17:49:52.777Z"
      },
      {
        "version": "0.20.0",
        "lastUpdated": "2020-03-13T22:22:20.36Z"
      },
      {
        "version": "0.19.0",
        "lastUpdated": "2019-12-13T01:41:25.33Z"
      },
      {
        "version": "0.17.0",
        "lastUpdated": "2019-09-04T21:25:46.587Z"
      },
      {
        "version": "0.16.0",
        "lastUpdated": "2019-08-08T18:49:06.873Z"
      },
      {
        "version": "0.15.0",
        "lastUpdated": "2019-06-05T18:00:55.31Z"
      },
      {
        "version": "0.14.0",
        "lastUpdated": "2019-05-13T17:05:22.763Z"
      }
    ],
    "categories": ["Extension Packs"],
    "tags": ["containers", "dev container", "development container", "docker", "remote", "remote development", "ssh", "wsl"],
    "download_url": "https://marketplace.visualstudio.com/_apis/public/gallery/publishers/ms-vscode-remote/vsextensions/vscode-remote-extensionpack/0.26.0/vspackage",
    "marketplace_url": "https://marketplace.visualstudio.com/items?itemName=ms-vscode-remote.vscode-remote-extensionpack"
  },
  {
    "extension_name": "ms-vscode.azure-account",
    "display_name": "Azure Account",
    "short_description": "A common Sign In and Subscription management extension for VS Code.",
    "latest_version": "0.13.0",
    "last_updated": "2025-01-22T22:09:01.277Z",
    "version_history": [
      {
        "version": "0.13.0",
        "lastUpdated": "2025-01-22T22:09:01.277Z"
      },
      {
        "version": "0.12.0",
        "lastUpdated": "2024-05-14T22:44:01.553Z"
      },
      {
        "version": "0.11.7",
        "lastUpdated": "2024-04-30T20:43:29.2Z"
      },
      {
        "version": "0.11.6",
        "lastUpdated": "2023-10-06T18:06:44.017Z"
      },
      {
        "version": "0.11.5",
        "lastUpdated": "2023-05-16T20:02:49.9Z"
      },
      {
        "version": "0.11.4",
        "lastUpdated": "2023-05-02T21:12:12.977Z"
      },
      {
        "version": "0.11.3",
        "lastUpdated": "2023-01-18T22:34:52.867Z"
      },
      {
        "version": "0.11.2",
        "lastUpdated": "2022-10-10T17:14:13.023Z"
      },
      {
        "version": "0.11.1",
        "lastUpdated": "2022-08-03T21:06:37.35Z"
      },
      {
        "version": "0.11.0",
        "lastUpdated": "2022-07-06T22:35:54.503Z"
      },
      {
        "version": "0.10.1",
        "lastUpdated": "2022-03-08T23:30:00.28Z"
      },
      {
        "version": "0.10.0",
        "lastUpdated": "2022-02-14T23:51:01.38Z"
      },
      {
        "version": "0.9.11",
        "lastUpdated": "2021-11-12T23:00:45.37Z"
      },
      {
        "version": "0.9.10",
        "lastUpdated": "2021-11-04T22:09:21.55Z"
      },
      {
        "version": "0.9.9",
        "lastUpdated": "2021-10-01T20:21:55.763Z"
      },
      {
        "version": "0.9.8",
        "lastUpdated": "2021-04-05T17:16:16.627Z"
      },
      {
        "version": "0.9.7",
        "lastUpdated": "2021-03-05T21:28:52.34Z"
      },
      {
        "version": "0.9.6",
        "lastUpdated": "2021-02-12T01:10:41.47Z"
      },
      {
        "version": "0.9.5",
        "lastUpdated": "2021-01-27T22:14:53.25Z"
      },
      {
        "version": "0.9.4",
        "lastUpdated": "2020-11-12T17:39:53.617Z"
      }
    ],
    "categories": ["Azure"],
    "tags": ["azure"],
    "download_url": "https://marketplace.visualstudio.com/_apis/public/gallery/publishers/ms-vscode/vsextensions/azure-account/0.13.0/vspackage",
    "marketplace_url": "https://marketplace.visualstudio.com/items?itemName=ms-vscode.azure-account"
  },
  {
    "extension_name": "ms-vscode.cmake-tools",
    "display_name": "CMake Tools",
    "short_description": "Extended CMake support in Visual Studio Code",
    "latest_version": "1.20.52",
    "last_updated": "2025-02-19T21:45:33.403Z",
    "version_history": [
      {
        "version": "1.20.52",
        "lastUpdated": "2025-02-19T21:45:33.403Z"
      },
      {
        "version": "1.20.51",
        "lastUpdated": "2025-02-18T20:43:04.817Z"
      },
      {
        "version": "1.20.50",
        "lastUpdated": "2025-02-12T04:22:14.87Z"
      },
      {
        "version": "1.20.49",
        "lastUpdated": "2025-02-11T18:38:08.603Z"
      },
      {
        "version": "1.20.48",
        "lastUpdated": "2025-02-10T04:24:01.583Z"
      },
      {
        "version": "1.20.47",
        "lastUpdated": "2025-02-05T04:24:14.913Z"
      },
      {
        "version": "1.20.46",
        "lastUpdated": "2025-02-03T04:24:05.673Z"
      },
      {
        "version": "1.20.45",
        "lastUpdated": "2025-01-31T04:24:26.803Z"
      },
      {
        "version": "1.20.44",
        "lastUpdated": "2025-01-30T04:28:56.497Z"
      },
      {
        "version": "1.20.43",
        "lastUpdated": "2025-01-29T04:21:48.677Z"
      },
      {
        "version": "1.20.42",
        "lastUpdated": "2025-01-28T04:22:46.163Z"
      },
      {
        "version": "1.20.41",
        "lastUpdated": "2025-01-24T04:24:28.507Z"
      },
      {
        "version": "1.20.40",
        "lastUpdated": "2025-01-23T04:32:24.797Z"
      },
      {
        "version": "1.20.39",
        "lastUpdated": "2025-01-20T04:23:53.637Z"
      },
      {
        "version": "1.20.38",
        "lastUpdated": "2025-01-17T04:30:21.937Z"
      },
      {
        "version": "1.20.37",
        "lastUpdated": "2025-01-15T04:23:28.227Z"
      },
      {
        "version": "1.20.36",
        "lastUpdated": "2025-01-13T04:22:45.837Z"
      },
      {
        "version": "1.20.35",
        "lastUpdated": "2025-01-09T04:25:17.737Z"
      },
      {
        "version": "1.20.34",
        "lastUpdated": "2025-01-08T04:22:50.197Z"
      },
      {
        "version": "1.20.33",
        "lastUpdated": "2025-01-07T04:30:02.107Z"
      }
    ],
    "categories": ["Programming Languages", "Debuggers"],
    "tags": ["build", "c++", "cmake", "CMake Cache", "cmake-cache", "debuggers", "json", "keybindings", "native", "syntaxes", "tools"],
    "download_url": "https://marketplace.visualstudio.com/_apis/public/gallery/publishers/ms-vscode/vsextensions/cmake-tools/1.20.52/vspackage",
    "marketplace_url": "https://marketplace.visualstudio.com/items?itemName=ms-vscode.cmake-tools"
  },
  {
    "extension_name": "ms-vscode.cpptools",
    "display_name": "C/C++",
    "short_description": "C/C++ IntelliSense, debugging, and code browsing.",
    "latest_version": "1.24.1",
    "last_updated": "2025-02-14T00:46:20.867Z",
    "version_history": [
      {
        "version": "1.24.1",
        "lastUpdated": "2025-02-14T00:46:20.867Z"
      },
      {
        "version": "1.24.0",
        "lastUpdated": "2025-02-11T23:55:24.34Z"
      },
      {
        "version": "1.23.6",
        "lastUpdated": "2025-02-07T01:20:59.067Z"
      },
      {
        "version": "1.23.5",
        "lastUpdated": "2025-01-29T01:39:05.53Z"
      },
      {
        "version": "1.23.4",
        "lastUpdated": "2025-01-22T02:40:09.45Z"
      },
      {
        "version": "1.23.3",
        "lastUpdated": "2025-01-09T23:29:00.43Z"
      },
      {
        "version": "1.23.2",
        "lastUpdated": "2024-12-06T01:12:42.867Z"
      },
      {
        "version": "1.23.1",
        "lastUpdated": "2024-11-08T02:53:51.867Z"
      },
      {
        "version": "1.23.0",
        "lastUpdated": "2024-10-30T00:49:33.827Z"
      },
      {
        "version": "1.22.11",
        "lastUpdated": "2024-11-06T03:08:28.463Z"
      },
      {
        "version": "1.22.10",
        "lastUpdated": "2024-10-21T23:44:12.35Z"
      },
      {
        "version": "1.22.9",
        "lastUpdated": "2024-10-14T23:40:29.05Z"
      },
      {
        "version": "1.22.8",
        "lastUpdated": "2024-10-09T00:12:32.82Z"
      },
      {
        "version": "1.22.7",
        "lastUpdated": "2024-10-01T23:36:59.247Z"
      },
      {
        "version": "1.22.6",
        "lastUpdated": "2024-09-26T01:03:35.587Z"
      },
      {
        "version": "1.22.5",
        "lastUpdated": "2024-09-25T02:11:57.423Z"
      },
      {
        "version": "1.22.4",
        "lastUpdated": "2024-09-20T00:20:24.037Z"
      },
      {
        "version": "1.22.3",
        "lastUpdated": "2024-09-12T23:09:35.427Z"
      },
      {
        "version": "1.22.2",
        "lastUpdated": "2024-08-30T04:41:27.52Z"
      },
      {
        "version": "1.22.1",
        "lastUpdated": "2024-08-29T23:14:22.3Z"
      }
    ],
    "categories": ["Programming Languages", "Snippets", "Linters", "Debuggers", "Formatters"],
    "tags": ["C", "C++", "cpp", "cuda-cpp", "debuggers", "IntelliSense", "json", "keybindings", "Microsoft", "multi-root ready"],
    "download_url": "https://marketplace.visualstudio.com/_apis/public/gallery/publishers/ms-vscode/vsextensions/cpptools/1.24.1/vspackage",
    "marketplace_url": "https://marketplace.visualstudio.com/items?itemName=ms-vscode.cpptools"
  },
  {
    "extension_name": "ms-vscode.js-debug-nightly",
    "display_name": "JavaScript Debugger (Nightly)",
    "short_description": "An extension for debugging Node.js programs and Chrome.",
    "latest_version": "2025.2.1117",
    "last_updated": "2025-02-12T01:14:39.95Z",
    "version_history": [
      {
        "version": "2025.2.1117",
        "lastUpdated": "2025-02-12T01:14:39.95Z"
      },
      {
        "version": "2025.1.2717",
        "lastUpdated": "2025-01-28T01:17:07.493Z"
      },
      {
        "version": "2025.1.817",
        "lastUpdated": "2025-01-09T01:14:14.9Z"
      },
      {
        "version": "2025.1.717",
        "lastUpdated": "2025-01-08T01:15:26.89Z"
      },
      {
        "version": "2024.12.1917",
        "lastUpdated": "2024-12-20T01:14:37.44Z"
      },
      {
        "version": "2024.12.1817",
        "lastUpdated": "2024-12-19T01:15:12.283Z"
      },
      {
        "version": "2024.12.1317",
        "lastUpdated": "2024-12-14T01:12:57.983Z"
      },
      {
        "version": "2024.12.1217",
        "lastUpdated": "2024-12-13T01:15:03.83Z"
      },
      {
        "version": "2024.12.1117",
        "lastUpdated": "2024-12-12T01:14:46.23Z"
      },
      {
        "version": "2024.11.2917",
        "lastUpdated": "2024-11-30T01:13:50.84Z"
      },
      {
        "version": "2024.11.1917",
        "lastUpdated": "2024-11-20T01:14:26.717Z"
      },
      {
        "version": "2024.11.1117",
        "lastUpdated": "2024-11-12T10:49:34.693Z"
      },
      {
        "version": "2024.11.417",
        "lastUpdated": "2024-11-05T01:14:45.637Z"
      },
      {
        "version": "2024.10.3117",
        "lastUpdated": "2024-11-01T00:17:06.66Z"
      },
      {
        "version": "2024.10.2317",
        "lastUpdated": "2024-10-24T00:17:45.02Z"
      },
      {
        "version": "2024.10.2117",
        "lastUpdated": "2024-10-22T00:16:16.6Z"
      },
      {
        "version": "2024.10.1517",
        "lastUpdated": "2024-10-16T00:19:23.863Z"
      },
      {
        "version": "2024.10.1117",
        "lastUpdated": "2024-10-12T00:19:00.023Z"
      },
      {
        "version": "2024.10.1017",
        "lastUpdated": "2024-10-11T00:17:17.08Z"
      },
      {
        "version": "2024.10.417",
        "lastUpdated": "2024-10-05T00:17:27.16Z"
      }
    ],
    "categories": ["Debuggers"],
    "tags": ["chrome", "debugger", "debuggers", "javascript", "keybindings", "node", "pwa", "wat", "WebAssembly Text Format"],
    "download_url": "https://marketplace.visualstudio.com/_apis/public/gallery/publishers/ms-vscode/vsextensions/js-debug-nightly/2025.2.1117/vspackage",
    "marketplace_url": "https://marketplace.visualstudio.com/items?itemName=ms-vscode.js-debug-nightly"
  },
  {
    "extension_name": "ms-vscode.live-server",
    "display_name": "Live Preview",
    "short_description": "Hosts a local server in your workspace for you to preview your webpages on.",
    "latest_version": "0.5.2024091601",
    "last_updated": "2024-09-16T09:20:57.98Z",
    "version_history": [
      {
        "version": "0.5.2024091601",
        "lastUpdated": "2024-09-16T09:20:57.98Z"
      },
      {
        "version": "0.5.2024062701",
        "lastUpdated": "2024-06-27T09:41:01.873Z"
      },
      {
        "version": "0.5.2024062601",
        "lastUpdated": "2024-06-26T09:34:54.937Z"
      },
      {
        "version": "0.5.2024062501",
        "lastUpdated": "2024-06-25T09:19:06.4Z"
      },
      {
        "version": "0.5.2024062401",
        "lastUpdated": "2024-06-24T09:20:58.54Z"
      },
      {
        "version": "0.5.2024062001",
        "lastUpdated": "2024-06-20T09:24:09.877Z"
      },
      {
        "version": "0.5.2024052901",
        "lastUpdated": "2024-05-29T09:34:26.08Z"
      },
      {
        "version": "0.5.2024052701",
        "lastUpdated": "2024-05-27T09:25:22.94Z"
      },
      {
        "version": "0.5.2024051501",
        "lastUpdated": "2024-05-15T09:46:14.967Z"
      },
      {
        "version": "0.5.2024010901",
        "lastUpdated": "2024-01-09T09:20:16.313Z"
      },
      {
        "version": "0.5.2023121201",
        "lastUpdated": "2023-12-12T09:18:27.28Z"
      },
      {
        "version": "0.5.2023121101",
        "lastUpdated": "2023-12-11T17:13:00.423Z"
      },
      {
        "version": "0.5.2023120501",
        "lastUpdated": "2023-12-05T09:15:13.47Z"
      },
      {
        "version": "0.5.2023120401",
        "lastUpdated": "2023-12-04T09:20:25.01Z"
      },
      {
        "version": "0.5.2023113001",
        "lastUpdated": "2023-11-30T18:05:37.69Z"
      },
      {
        "version": "0.5.2023112001",
        "lastUpdated": "2023-11-20T09:13:22.07Z"
      },
      {
        "version": "0.5.2023110901",
        "lastUpdated": "2023-11-09T09:11:04.6Z"
      },
      {
        "version": "0.5.2023110804",
        "lastUpdated": "2023-11-08T22:42:44.877Z"
      },
      {
        "version": "0.5.2023100501",
        "lastUpdated": "2023-10-05T09:16:26.473Z"
      },
      {
        "version": "0.5.2023100201",
        "lastUpdated": "2023-10-02T09:21:10.323Z"
      }
    ],
    "categories": ["Other"],
    "tags": ["browser", "html", "live", "livepreview", "preview", "refresh", "reload"],
    "download_url": "https://marketplace.visualstudio.com/_apis/public/gallery/publishers/ms-vscode/vsextensions/live-server/0.5.2024091601/vspackage",
    "marketplace_url": "https://marketplace.visualstudio.com/items?itemName=ms-vscode.live-server"
  },
  {
    "extension_name": "ms-vscode.makefile-tools",
    "display_name": "Makefile Tools",
    "short_description": "Provide makefile support in VS Code: C/C++ IntelliSense, build, debug/run.",
    "latest_version": "0.12.17",
    "last_updated": "2025-02-25T18:53:10.33Z",
    "version_history": [
      {
        "version": "0.12.17",
        "lastUpdated": "2025-02-25T18:53:10.33Z"
      },
      {
        "version": "0.12.16",
        "lastUpdated": "2025-02-14T04:22:27.907Z"
      },
      {
        "version": "0.12.15",
        "lastUpdated": "2025-02-13T17:54:56.487Z"
      },
      {
        "version": "0.12.14",
        "lastUpdated": "2025-01-10T04:23:08.267Z"
      },
      {
        "version": "0.12.13",
        "lastUpdated": "2024-12-17T04:21:36.813Z"
      },
      {
        "version": "0.12.12",
        "lastUpdated": "2024-12-12T04:23:01.793Z"
      },
      {
        "version": "0.12.11",
        "lastUpdated": "2024-12-05T04:24:03.85Z"
      },
      {
        "version": "0.12.10",
        "lastUpdated": "2024-11-07T04:24:05.463Z"
      },
      {
        "version": "0.12.9",
        "lastUpdated": "2024-10-29T04:21:05.87Z"
      },
      {
        "version": "0.12.8",
        "lastUpdated": "2024-10-18T04:18:41.853Z"
      },
      {
        "version": "0.12.7",
        "lastUpdated": "2024-10-16T04:21:00.93Z"
      },
      {
        "version": "0.12.6",
        "lastUpdated": "2024-10-15T04:19:52.963Z"
      },
      {
        "version": "0.12.5",
        "lastUpdated": "2024-10-14T04:26:08.993Z"
      },
      {
        "version": "0.12.4",
        "lastUpdated": "2024-10-09T04:27:00.01Z"
      },
      {
        "version": "0.12.3",
        "lastUpdated": "2024-10-01T04:22:49.66Z"
      },
      {
        "version": "0.12.2",
        "lastUpdated": "2024-09-23T04:21:43.54Z"
      },
      {
        "version": "0.12.1",
        "lastUpdated": "2024-09-19T19:39:08.727Z"
      },
      {
        "version": "0.12.0",
        "lastUpdated": "2024-09-19T19:09:29.73Z"
      },
      {
        "version": "0.11.13",
        "lastUpdated": "2024-09-17T10:08:39.503Z"
      },
      {
        "version": "0.11.12",
        "lastUpdated": "2024-09-17T04:21:14.58Z"
      }
    ],
    "categories": ["Programming Languages", "Debuggers"],
    "tags": ["C", "C++", "IntelliSense", "Makefile", "Microsoft"],
    "download_url": "https://marketplace.visualstudio.com/_apis/public/gallery/publishers/ms-vscode/vsextensions/makefile-tools/0.12.17/vspackage",
    "marketplace_url": "https://marketplace.visualstudio.com/items?itemName=ms-vscode.makefile-tools"
  },
  {
    "extension_name": "ms-vscode.PowerShell",
    "display_name": "PowerShell",
    "short_description": "Develop PowerShell modules, commands and scripts in Visual Studio Code!",
    "latest_version": "2025.1.0",
    "last_updated": "2025-01-16T22:15:01.503Z",
    "version_history": [
      {
        "version": "2025.1.0",
        "lastUpdated": "2025-01-16T22:15:01.503Z"
      },
      {
        "version": "2025.0.0",
        "lastUpdated": "2025-01-21T20:15:53.35Z"
      },
      {
        "version": "2024.5.2",
        "lastUpdated": "2024-12-05T01:31:12.643Z"
      },
      {
        "version": "2024.5.1",
        "lastUpdated": "2024-11-18T23:38:38.573Z"
      },
      {
        "version": "2024.5.0",
        "lastUpdated": "2024-10-31T00:02:49.2Z"
      },
      {
        "version": "2024.4.0",
        "lastUpdated": "2024-11-05T02:16:06.807Z"
      },
      {
        "version": "2024.3.2",
        "lastUpdated": "2024-04-03T23:23:57.363Z"
      },
      {
        "version": "2024.3.1",
        "lastUpdated": "2024-03-06T19:57:59.927Z"
      },
      {
        "version": "2024.3.0",
        "lastUpdated": "2024-01-26T04:53:29.67Z"
      },
      {
        "version": "2024.2.2",
        "lastUpdated": "2024-05-14T19:40:44.627Z"
      },
      {
        "version": "2024.2.1",
        "lastUpdated": "2024-04-17T01:33:25.087Z"
      },
      {
        "version": "2024.2.0",
        "lastUpdated": "2024-04-09T01:20:54.72Z"
      },
      {
        "version": "2024.1.0",
        "lastUpdated": "2024-01-04T17:31:52.657Z"
      },
      {
        "version": "2024.0.0",
        "lastUpdated": "2024-01-11T00:46:38.14Z"
      },
      {
        "version": "2023.11.1",
        "lastUpdated": "2023-12-08T01:12:08.85Z"
      },
      {
        "version": "2023.11.0",
        "lastUpdated": "2023-11-08T03:27:44.377Z"
      },
      {
        "version": "2023.9.5",
        "lastUpdated": "2023-10-10T23:35:06.857Z"
      },
      {
        "version": "2023.9.4",
        "lastUpdated": "2023-09-29T22:05:26.26Z"
      },
      {
        "version": "2023.9.3",
        "lastUpdated": "2023-09-28T22:11:53.893Z"
      },
      {
        "version": "2023.9.2",
        "lastUpdated": "2023-09-14T00:04:43.81Z"
      }
    ],
    "categories": ["Programming Languages", "Snippets", "Themes", "Linters", "Debuggers", "Formatters"],
    "tags": ["color-theme", "debuggers", "keybindings", "powershell", "pwsh", "snippet", "theme"],
    "download_url": "https://marketplace.visualstudio.com/_apis/public/gallery/publishers/ms-vscode/vsextensions/PowerShell/2025.1.0/vspackage",
    "marketplace_url": "https://marketplace.visualstudio.com/items?itemName=ms-vscode.PowerShell"
  },
  {
    "extension_name": "ms-vscode.remote-server",
    "display_name": "Remote - Tunnels",
    "short_description": "Connect to a remote machine through a Tunnel",
    "latest_version": "1.6.2025010809",
    "last_updated": "2025-01-08T09:36:40.493Z",
    "version_history": [
      {
        "version": "1.6.2025010809",
        "lastUpdated": "2025-01-08T09:36:40.493Z"
      },
      {
        "version": "1.6.2024112109",
        "lastUpdated": "2024-11-21T09:23:31.647Z"
      },
      {
        "version": "1.6.2024112009",
        "lastUpdated": "2024-11-20T09:40:44.623Z"
      },
      {
        "version": "1.6.2024111921",
        "lastUpdated": "2024-11-19T22:10:01.65Z"
      },
      {
        "version": "1.6.2024111909",
        "lastUpdated": "2024-11-19T09:26:38.29Z"
      },
      {
        "version": "1.6.2024111900",
        "lastUpdated": "2024-11-19T00:29:02.777Z"
      },
      {
        "version": "1.6.2024100809",
        "lastUpdated": "2024-10-08T09:18:17.443Z"
      },
      {
        "version": "1.6.2024091609",
        "lastUpdated": "2024-09-16T09:21:48.297Z"
      },
      {
        "version": "1.6.2024081909",
        "lastUpdated": "2024-08-19T09:20:36.077Z"
      },
      {
        "version": "1.6.2024070809",
        "lastUpdated": "2024-07-08T09:21:50.943Z"
      },
      {
        "version": "1.6.2024070409",
        "lastUpdated": "2024-07-04T09:24:45.027Z"
      },
      {
        "version": "1.6.2024061709",
        "lastUpdated": "2024-06-17T09:22:14.633Z"
      },
      {
        "version": "1.6.2024053009",
        "lastUpdated": "2024-05-30T09:24:47.003Z"
      },
      {
        "version": "1.6.2024052909",
        "lastUpdated": "2024-05-29T09:37:24.28Z"
      },
      {
        "version": "1.6.2024052709",
        "lastUpdated": "2024-05-27T09:31:44.577Z"
      },
      {
        "version": "1.6.2024051509",
        "lastUpdated": "2024-05-15T09:41:50.49Z"
      },
      {
        "version": "1.6.2024042409",
        "lastUpdated": "2024-04-24T09:33:41.48Z"
      },
      {
        "version": "1.6.2024042309",
        "lastUpdated": "2024-04-23T09:42:51.993Z"
      },
      {
        "version": "1.6.2024041609",
        "lastUpdated": "2024-04-16T09:23:35.29Z"
      },
      {
        "version": "1.6.2024041608",
        "lastUpdated": "2024-04-16T09:07:42.953Z"
      }
    ],
    "categories": ["Other"],
    "tags": ["remote-menu"],
    "download_url": "https://marketplace.visualstudio.com/_apis/public/gallery/publishers/ms-vscode/vsextensions/remote-server/1.6.2025010809/vspackage",
    "marketplace_url": "https://marketplace.visualstudio.com/items?itemName=ms-vscode.remote-server"
  },
  {
    "extension_name": "ms-vscode.vscode-github-issue-notebooks",
    "display_name": "GitHub Issue Notebooks",
    "short_description": "GitHub Issue Notebooks for VS Code",
    "latest_version": "0.0.130",
    "last_updated": "2023-09-26T16:28:31.31Z",
    "version_history": [
      {
        "version": "0.0.130",
        "lastUpdated": "2023-09-26T16:28:31.31Z"
      },
      {
        "version": "0.0.129",
        "lastUpdated": "2023-06-14T07:19:29.543Z"
      },
      {
        "version": "0.0.128",
        "lastUpdated": "2022-12-09T08:57:29.967Z"
      },
      {
        "version": "0.0.127",
        "lastUpdated": "2022-11-01T16:58:15.957Z"
      },
      {
        "version": "0.0.126",
        "lastUpdated": "2022-10-21T16:13:12.773Z"
      },
      {
        "version": "0.0.124",
        "lastUpdated": "2022-10-03T13:42:15.347Z"
      },
      {
        "version": "0.0.121",
        "lastUpdated": "2022-09-26T18:19:38.587Z"
      },
      {
        "version": "0.0.120",
        "lastUpdated": "2022-09-26T15:47:00.537Z"
      },
      {
        "version": "0.0.119",
        "lastUpdated": "2022-04-25T12:03:57.12Z"
      },
      {
        "version": "0.0.117",
        "lastUpdated": "2022-04-05T09:47:48.947Z"
      },
      {
        "version": "0.0.116",
        "lastUpdated": "2022-03-31T12:43:48.213Z"
      },
      {
        "version": "0.0.115",
        "lastUpdated": "2022-02-22T15:46:20.463Z"
      },
      {
        "version": "0.0.113",
        "lastUpdated": "2021-11-16T09:55:12.023Z"
      },
      {
        "version": "0.0.112",
        "lastUpdated": "2021-10-22T09:40:03.77Z"
      },
      {
        "version": "0.0.111",
        "lastUpdated": "2021-10-21T07:55:13.977Z"
      },
      {
        "version": "0.0.109",
        "lastUpdated": "2021-10-07T16:17:52.05Z"
      },
      {
        "version": "0.0.108",
        "lastUpdated": "2021-10-01T08:57:35.647Z"
      },
      {
        "version": "0.0.107",
        "lastUpdated": "2021-09-30T12:20:15.853Z"
      },
      {
        "version": "0.0.106",
        "lastUpdated": "2021-09-01T10:10:35.637Z"
      },
      {
        "version": "0.0.105",
        "lastUpdated": "2021-08-30T13:57:53.563Z"
      }
    ],
    "categories": ["Other"],
    "tags": ["GitHub Issues", "github-issues"],
    "download_url": "https://marketplace.visualstudio.com/_apis/public/gallery/publishers/ms-vscode/vsextensions/vscode-github-issue-notebooks/0.0.130/vspackage",
    "marketplace_url": "https://marketplace.visualstudio.com/items?itemName=ms-vscode.vscode-github-issue-notebooks"
  },
  {
    "extension_name": "ms-vscode.vscode-serial-monitor",
    "display_name": "Serial Monitor",
    "short_description": "Send and receive text from serial ports.",
    "latest_version": "0.13.250225001",
    "last_updated": "2025-02-25T02:55:13.003Z",
    "version_history": [
      {
        "version": "0.13.250225001",
        "lastUpdated": "2025-02-25T02:55:13.003Z"
      },
      {
        "version": "0.13.250224001",
        "lastUpdated": "2025-02-24T02:52:52.36Z"
      },
      {
        "version": "0.13.250223001",
        "lastUpdated": "2025-02-23T02:56:54.233Z"
      },
      {
        "version": "0.13.250222001",
        "lastUpdated": "2025-02-22T02:51:46.437Z"
      },
      {
        "version": "0.13.250221001",
        "lastUpdated": "2025-02-21T02:54:00.42Z"
      },
      {
        "version": "0.13.250220001",
        "lastUpdated": "2025-02-20T02:55:55.13Z"
      },
      {
        "version": "0.13.250219001",
        "lastUpdated": "2025-02-19T02:51:01.61Z"
      },
      {
        "version": "0.13.250218001",
        "lastUpdated": "2025-02-18T02:48:29.687Z"
      },
      {
        "version": "0.13.250217001",
        "lastUpdated": "2025-02-17T02:54:24.663Z"
      },
      {
        "version": "0.13.250216001",
        "lastUpdated": "2025-02-16T02:47:30.78Z"
      },
      {
        "version": "0.13.250215001",
        "lastUpdated": "2025-02-15T03:00:44.743Z"
      },
      {
        "version": "0.13.250214001",
        "lastUpdated": "2025-02-14T02:51:56.113Z"
      },
      {
        "version": "0.13.250212001",
        "lastUpdated": "2025-02-12T02:50:47.67Z"
      },
      {
        "version": "0.13.250210001",
        "lastUpdated": "2025-02-10T02:56:48.737Z"
      },
      {
        "version": "0.13.250209001",
        "lastUpdated": "2025-02-09T02:57:06.187Z"
      },
      {
        "version": "0.13.250208001",
        "lastUpdated": "2025-02-08T02:57:24.247Z"
      },
      {
        "version": "0.13.250120001",
        "lastUpdated": "2025-01-20T02:56:36.753Z"
      },
      {
        "version": "0.13.250119001",
        "lastUpdated": "2025-01-19T02:53:30.83Z"
      },
      {
        "version": "0.13.250118001",
        "lastUpdated": "2025-01-18T02:52:33.463Z"
      },
      {
        "version": "0.13.250117001",
        "lastUpdated": "2025-01-17T02:53:58.85Z"
      }
    ],
    "categories": ["Visualization", "Testing"],
    "tags": ["embedded", "monitor", "port", "serial"],
    "download_url": "https://marketplace.visualstudio.com/_apis/public/gallery/publishers/ms-vscode/vsextensions/vscode-serial-monitor/0.13.250225001/vspackage",
    "marketplace_url": "https://marketplace.visualstudio.com/items?itemName=ms-vscode.vscode-serial-monitor"
  },
  {
    "extension_name": "ms-vscode.vscode-typescript-next",
    "display_name": "JavaScript and TypeScript Nightly",
    "short_description": "Enables typescript@next to power VS Code's built-in JavaScript and TypeScript support",
    "latest_version": "5.9.20250225",
    "last_updated": "2025-02-26T00:17:19.69Z",
    "version_history": [
      {
        "version": "5.9.20250225",
        "lastUpdated": "2025-02-26T00:17:19.69Z"
      },
      {
        "version": "5.9.20250224",
        "lastUpdated": "2025-02-25T00:16:08.547Z"
      },
      {
        "version": "5.9.20250222",
        "lastUpdated": "2025-02-23T00:21:43.267Z"
      },
      {
        "version": "5.9.20250221",
        "lastUpdated": "2025-02-22T00:15:43.763Z"
      },
      {
        "version": "5.9.20250220",
        "lastUpdated": "2025-02-21T00:21:46.14Z"
      },
      {
        "version": "5.9.20250219",
        "lastUpdated": "2025-02-20T00:15:49.303Z"
      },
      {
        "version": "5.8.20250218",
        "lastUpdated": "2025-02-19T00:16:23.57Z"
      },
      {
        "version": "5.8.20250217",
        "lastUpdated": "2025-02-18T00:14:28.54Z"
      },
      {
        "version": "5.8.20250216",
        "lastUpdated": "2025-02-17T00:18:25.62Z"
      },
      {
        "version": "5.8.20250215",
        "lastUpdated": "2025-02-16T00:16:35.6Z"
      },
      {
        "version": "5.8.20250214",
        "lastUpdated": "2025-02-15T00:15:49.427Z"
      },
      {
        "version": "5.8.20250213",
        "lastUpdated": "2025-02-14T00:15:37.557Z"
      },
      {
        "version": "5.8.20250212",
        "lastUpdated": "2025-02-13T00:17:15.06Z"
      },
      {
        "version": "5.8.20250211",
        "lastUpdated": "2025-02-12T00:18:59.17Z"
      },
      {
        "version": "5.8.20250210",
        "lastUpdated": "2025-02-11T00:17:19.967Z"
      },
      {
        "version": "5.8.20250209",
        "lastUpdated": "2025-02-10T00:15:14.553Z"
      },
      {
        "version": "5.8.20250208",
        "lastUpdated": "2025-02-09T00:13:55.96Z"
      },
      {
        "version": "5.8.20250207",
        "lastUpdated": "2025-02-08T00:14:26.36Z"
      },
      {
        "version": "5.8.20250206",
        "lastUpdated": "2025-02-07T00:23:27.51Z"
      },
      {
        "version": "5.8.20250205",
        "lastUpdated": "2025-02-06T00:15:21.36Z"
      }
    ],
    "categories": ["Other"],
    "tags": ["JavaScript", "javascriptreact", "js", "nightly", "ts", "TypeScript", "typescriptreact"],
    "download_url": "https://marketplace.visualstudio.com/_apis/public/gallery/publishers/ms-vscode/vsextensions/vscode-typescript-next/5.9.20250225/vspackage",
    "marketplace_url": "https://marketplace.visualstudio.com/items?itemName=ms-vscode.vscode-typescript-next"
  },
  {
    "extension_name": "MS-vsliveshare.vsliveshare",
    "display_name": "Live Share",
    "short_description": "Real-time collaborative development from the comfort of your favorite tools.",
    "latest_version": "1.0.5948",
    "last_updated": "2025-01-06T23:10:34.203Z",
    "version_history": [
      {
        "version": "1.0.5948",
        "lastUpdated": "2025-01-06T23:10:34.203Z"
      },
      {
        "version": "1.0.5941",
        "lastUpdated": "2024-09-23T20:43:52.637Z"
      },
      {
        "version": "1.0.5940",
        "lastUpdated": "2024-09-16T16:48:21.897Z"
      },
      {
        "version": "1.0.5936",
        "lastUpdated": "2024-07-15T20:01:04.837Z"
      },
      {
        "version": "1.0.5932",
        "lastUpdated": "2024-06-12T17:59:04.923Z"
      },
      {
        "version": "1.0.5918",
        "lastUpdated": "2024-03-05T20:21:09.13Z"
      },
      {
        "version": "1.0.5905",
        "lastUpdated": "2024-01-11T18:25:32.12Z"
      },
      {
        "version": "1.0.5900",
        "lastUpdated": "2023-12-08T19:55:39.877Z"
      },
      {
        "version": "1.0.5897",
        "lastUpdated": "2023-12-06T18:56:27.54Z"
      },
      {
        "version": "1.0.5896",
        "lastUpdated": "2023-11-28T18:03:21.39Z"
      },
      {
        "version": "1.0.5892",
        "lastUpdated": "2023-10-30T23:44:49.51Z"
      },
      {
        "version": "1.0.5891",
        "lastUpdated": "2023-10-30T23:43:14.113Z"
      },
      {
        "version": "1.0.5883",
        "lastUpdated": "2023-08-21T21:25:01.327Z"
      },
      {
        "version": "1.0.5877",
        "lastUpdated": "2023-07-20T16:55:47.367Z"
      },
      {
        "version": "1.0.5873",
        "lastUpdated": "2023-06-08T21:31:37.817Z"
      },
      {
        "version": "1.0.5864",
        "lastUpdated": "2023-04-25T20:26:53.16Z"
      },
      {
        "version": "1.0.5862",
        "lastUpdated": "2023-04-18T17:31:50.057Z"
      },
      {
        "version": "1.0.5857",
        "lastUpdated": "2023-04-11T18:56:25.717Z"
      },
      {
        "version": "1.0.5834",
        "lastUpdated": "2023-03-06T17:50:49Z"
      },
      {
        "version": "1.0.5832",
        "lastUpdated": "2023-02-23T18:02:53.02Z"
      }
    ],
    "categories": ["Other"],
    "tags": ["Co-Debug", "Co-Edit", "Collaboration", "debuggers", "keybindings", "liveshare", "Remote", "remote-menu", "Sharing"],
    "download_url": "https://marketplace.visualstudio.com/_apis/public/gallery/publishers/MS-vsliveshare/vsextensions/vsliveshare/1.0.5948/vspackage",
    "marketplace_url": "https://marketplace.visualstudio.com/items?itemName=MS-vsliveshare.vsliveshare"
  },
  {
    "extension_name": "msazurermtools.azurerm-vscode-tools",
    "display_name": "Azure Resource Manager (ARM) Tools",
    "short_description": "Language server, editing tools and snippets for Azure Resource Manager (ARM) template files.",
    "latest_version": "0.15.14",
    "last_updated": "2024-12-03T00:50:51.047Z",
    "version_history": [
      {
        "version": "0.15.14",
        "lastUpdated": "2024-12-03T00:50:51.047Z"
      },
      {
        "version": "0.15.13",
        "lastUpdated": "2024-11-01T00:57:49.333Z"
      },
      {
        "version": "0.15.12",
        "lastUpdated": "2024-07-25T21:52:35.377Z"
      },
      {
        "version": "0.15.11",
        "lastUpdated": "2023-09-05T20:26:39.393Z"
      },
      {
        "version": "0.15.10",
        "lastUpdated": "2023-03-23T19:32:37.73Z"
      },
      {
        "version": "0.15.9",
        "lastUpdated": "2023-03-22T22:08:37.387Z"
      },
      {
        "version": "0.15.8",
        "lastUpdated": "2022-10-14T20:50:32.743Z"
      },
      {
        "version": "0.15.7",
        "lastUpdated": "2022-05-12T04:13:43.67Z"
      },
      {
        "version": "0.15.6",
        "lastUpdated": "2022-02-23T19:22:55.2Z"
      },
      {
        "version": "0.15.5",
        "lastUpdated": "2021-11-15T21:42:35.827Z"
      },
      {
        "version": "0.15.4",
        "lastUpdated": "2021-10-07T16:23:17.51Z"
      },
      {
        "version": "0.15.3",
        "lastUpdated": "2021-09-28T01:28:00.64Z"
      },
      {
        "version": "0.15.2",
        "lastUpdated": "2021-07-14T00:16:09.44Z"
      },
      {
        "version": "0.15.1",
        "lastUpdated": "2021-04-16T04:59:43.353Z"
      },
      {
        "version": "0.15.0",
        "lastUpdated": "2021-03-09T00:43:47.813Z"
      },
      {
        "version": "0.14.1",
        "lastUpdated": "2021-02-05T20:39:36.977Z"
      },
      {
        "version": "0.14.0",
        "lastUpdated": "2020-11-13T19:58:16.133Z"
      },
      {
        "version": "0.13.0",
        "lastUpdated": "2020-10-08T20:35:16.96Z"
      },
      {
        "version": "0.12.0",
        "lastUpdated": "2020-08-03T23:56:46.007Z"
      },
      {
        "version": "0.11.0",
        "lastUpdated": "2020-06-23T05:00:21.68Z"
      }
    ],
    "categories": ["Programming Languages", "Snippets", "Linters", "Formatters", "Azure"],
    "tags": ["ARM", "arm-template", "Azure", "Azure Resource Manager Template", "Azure Template", "json", "jsonc", "Resource Manager", "Snippets"],
    "download_url": "https://marketplace.visualstudio.com/_apis/public/gallery/publishers/msazurermtools/vsextensions/azurerm-vscode-tools/0.15.14/vspackage",
    "marketplace_url": "https://marketplace.visualstudio.com/items?itemName=msazurermtools.azurerm-vscode-tools"
  },
  {
    "extension_name": "msjsdiag.vscode-react-native",
    "display_name": "React Native Tools",
    "short_description": "Debugging and integrated commands for React Native",
    "latest_version": "1.13.0",
    "last_updated": "2024-03-25T00:51:19.663Z",
    "version_history": [
      {
        "version": "1.13.0",
        "lastUpdated": "2024-03-25T00:51:19.663Z"
      },
      {
        "version": "1.12.3",
        "lastUpdated": "2024-01-30T02:47:38.063Z"
      },
      {
        "version": "1.12.2",
        "lastUpdated": "2023-11-17T02:47:10.487Z"
      },
      {
        "version": "1.12.1",
        "lastUpdated": "2023-09-27T05:43:34.763Z"
      },
      {
        "version": "1.12.0",
        "lastUpdated": "2023-09-20T03:05:19.093Z"
      },
      {
        "version": "1.11.2",
        "lastUpdated": "2023-08-01T02:21:07.597Z"
      },
      {
        "version": "1.11.1",
        "lastUpdated": "2023-07-05T06:28:48.567Z"
      },
      {
        "version": "1.11.0",
        "lastUpdated": "2023-05-04T03:35:52.617Z"
      },
      {
        "version": "1.10.2",
        "lastUpdated": "2023-03-08T02:14:44.103Z"
      },
      {
        "version": "1.10.1",
        "lastUpdated": "2023-01-09T03:01:55.827Z"
      },
      {
        "version": "1.10.0",
        "lastUpdated": "2022-10-24T02:31:46.007Z"
      },
      {
        "version": "1.9.3",
        "lastUpdated": "2022-09-08T04:03:51.447Z"
      },
      {
        "version": "1.9.2",
        "lastUpdated": "2022-03-03T10:50:49.367Z"
      },
      {
        "version": "1.9.1",
        "lastUpdated": "2022-02-07T10:51:44.343Z"
      },
      {
        "version": "1.9.0",
        "lastUpdated": "2022-01-17T14:12:30.813Z"
      },
      {
        "version": "1.8.1",
        "lastUpdated": "2021-11-30T16:15:53.69Z"
      },
      {
        "version": "1.8.0",
        "lastUpdated": "2021-11-09T12:23:43.67Z"
      },
      {
        "version": "1.7.1",
        "lastUpdated": "2021-10-14T14:09:47.31Z"
      },
      {
        "version": "1.7.0",
        "lastUpdated": "2021-09-28T15:44:54.9Z"
      },
      {
        "version": "1.6.1",
        "lastUpdated": "2021-08-30T13:32:28.51Z"
      }
    ],
    "categories": ["Debuggers"],
    "tags": ["debuggers", "expo", "javascript", "multi-root ready", "react-native"],
    "download_url": "https://marketplace.visualstudio.com/_apis/public/gallery/publishers/msjsdiag/vsextensions/vscode-react-native/1.13.0/vspackage",
    "marketplace_url": "https://marketplace.visualstudio.com/items?itemName=msjsdiag.vscode-react-native"
  },
  {
    "extension_name": "nikhilweee.vsleet",
    "display_name": "vsleet",
    "short_description": "Submit LeetCode problems directly from VSCode",
    "latest_version": "0.2.8",
    "last_updated": "2025-02-17T07:38:07.213Z",
    "version_history": [
      {
        "version": "0.2.8",
        "lastUpdated": "2025-02-17T07:38:07.213Z"
      },
      {
        "version": "0.2.5",
        "lastUpdated": "2024-11-30T01:47:31.13Z"
      },
      {
        "version": "0.2.4",
        "lastUpdated": "2024-11-20T03:16:39.5Z"
      },
      {
        "version": "0.2.3",
        "lastUpdated": "2024-11-18T08:26:51.1Z"
      },
      {
        "version": "0.2.2",
        "lastUpdated": "2024-11-18T07:43:44.943Z"
      },
      {
        "version": "0.2.1",
        "lastUpdated": "2024-11-18T06:17:57.28Z"
      },
      {
        "version": "0.2.0",
        "lastUpdated": "2024-11-18T05:52:04.667Z"
      },
      {
        "version": "0.1.13",
        "lastUpdated": "2024-01-08T05:06:25.85Z"
      },
      {
        "version": "0.1.12",
        "lastUpdated": "2024-01-07T21:48:50.797Z"
      },
      {
        "version": "0.1.11",
        "lastUpdated": "2024-01-07T21:26:44.477Z"
      },
      {
        "version": "0.1.10",
        "lastUpdated": "2024-01-07T00:25:27.62Z"
      },
      {
        "version": "0.1.9",
        "lastUpdated": "2023-11-12T18:46:16.193Z"
      },
      {
        "version": "0.1.8",
        "lastUpdated": "2023-11-11T18:46:13.897Z"
      },
      {
        "version": "0.1.7",
        "lastUpdated": "2023-11-11T17:31:26.033Z"
      },
      {
        "version": "0.1.6",
        "lastUpdated": "2023-11-11T16:54:58.397Z"
      },
      {
        "version": "0.1.5",
        "lastUpdated": "2023-11-10T05:38:33.73Z"
      },
      {
        "version": "0.1.4",
        "lastUpdated": "2023-11-05T19:58:05.56Z"
      },
      {
        "version": "0.1.3",
        "lastUpdated": "2023-11-05T19:53:15.93Z"
      },
      {
        "version": "0.1.2",
        "lastUpdated": "2023-11-03T05:59:31.513Z"
      },
      {
        "version": "0.1.1",
        "lastUpdated": "2023-11-03T05:02:24.9Z"
      }
    ],
    "categories": ["Other"],
    "tags": ["keybindings", "leetcode", "python"],
    "download_url": "https://marketplace.visualstudio.com/_apis/public/gallery/publishers/nikhilweee/vsextensions/vsleet/0.2.8/vspackage",
    "marketplace_url": "https://marketplace.visualstudio.com/items?itemName=nikhilweee.vsleet"
  },
  {
    "extension_name": "Nuxt.mdc",
    "display_name": "MDC - Markdown Components",
    "short_description": "Provides syntax highlighting and colon matching for MDC (Markdown Components) files for Nuxt Content.",
    "latest_version": "0.2.0",
    "last_updated": "2023-09-05T12:58:04.54Z",
    "version_history": [
      {
        "version": "0.2.0",
        "lastUpdated": "2023-09-05T12:58:04.54Z"
      },
      {
        "version": "0.1.8",
        "lastUpdated": "2022-09-14T07:27:40.53Z"
      },
      {
        "version": "0.1.7",
        "lastUpdated": "2022-05-02T15:27:32.747Z"
      },
      {
        "version": "0.1.5",
        "lastUpdated": "2022-05-02T10:35:11.12Z"
      }
    ],
    "categories": ["Programming Languages", "Snippets"],
    "tags": ["Markdown Components", "mdc", "Nuxt Content", "snippet"],
    "download_url": "https://marketplace.visualstudio.com/_apis/public/gallery/publishers/Nuxt/vsextensions/mdc/0.2.0/vspackage",
    "marketplace_url": "https://marketplace.visualstudio.com/items?itemName=Nuxt.mdc"
  },
  {
    "extension_name": "Nuxtr.nuxtr-vscode",
    "display_name": "Nuxtr",
    "short_description": "An extension for Nuxt offering commands and tools to make your experience more pleasant.",
    "latest_version": "0.2.16",
    "last_updated": "2024-03-18T19:08:40.85Z",
    "version_history": [
      {
        "version": "0.2.16",
        "lastUpdated": "2024-03-18T19:08:40.85Z"
      },
      {
        "version": "0.2.15",
        "lastUpdated": "2024-01-24T19:09:24.727Z"
      },
      {
        "version": "0.2.14",
        "lastUpdated": "2024-01-23T21:36:55.203Z"
      },
      {
        "version": "0.2.13",
        "lastUpdated": "2024-01-12T04:50:20.673Z"
      },
      {
        "version": "0.2.12",
        "lastUpdated": "2024-01-02T13:58:35.74Z"
      },
      {
        "version": "0.2.11",
        "lastUpdated": "2023-12-16T15:06:04.643Z"
      },
      {
        "version": "0.2.10",
        "lastUpdated": "2023-11-23T04:21:00.457Z"
      },
      {
        "version": "0.2.9",
        "lastUpdated": "2023-11-16T20:28:20.503Z"
      },
      {
        "version": "0.2.8",
        "lastUpdated": "2023-11-14T22:29:55.797Z"
      },
      {
        "version": "0.2.7",
        "lastUpdated": "2023-11-07T16:47:29.28Z"
      },
      {
        "version": "0.2.6",
        "lastUpdated": "2023-10-25T00:27:01.783Z"
      },
      {
        "version": "0.2.5",
        "lastUpdated": "2023-10-20T17:03:20.22Z"
      },
      {
        "version": "0.2.4",
        "lastUpdated": "2023-10-18T05:02:07.68Z"
      },
      {
        "version": "0.2.3",
        "lastUpdated": "2023-10-17T14:45:22.367Z"
      },
      {
        "version": "0.2.2",
        "lastUpdated": "2023-10-17T14:46:41.51Z"
      },
      {
        "version": "0.2.1",
        "lastUpdated": "2023-10-12T08:49:06.95Z"
      },
      {
        "version": "0.2.0",
        "lastUpdated": "2023-09-28T22:13:59.833Z"
      },
      {
        "version": "0.1.11",
        "lastUpdated": "2023-08-10T15:10:58.85Z"
      },
      {
        "version": "0.1.10",
        "lastUpdated": "2023-07-31T10:18:09.927Z"
      },
      {
        "version": "0.1.9",
        "lastUpdated": "2023-07-31T08:53:44.54Z"
      }
    ],
    "categories": ["Programming Languages", "Snippets"],
    "tags": ["Log", "nuxt", "Nuxt Framework", "nuxtignore", "Nuxtr", "Nuxtr VSCode", "nuxtrc", "snippet", "VSCode", "Vue"],
    "download_url": "https://marketplace.visualstudio.com/_apis/public/gallery/publishers/Nuxtr/vsextensions/nuxtr-vscode/0.2.16/vspackage",
    "marketplace_url": "https://marketplace.visualstudio.com/items?itemName=Nuxtr.nuxtr-vscode"
  },
  {
    "extension_name": "Oracle.oracle-java",
    "display_name": "Java",
    "short_description": "Java Platform Extension for Visual Studio Code",
    "latest_version": "23.1.0",
    "last_updated": "2025-02-12T10:57:37.487Z",
    "version_history": [
      {
        "version": "23.1.0",
        "lastUpdated": "2025-02-12T10:57:37.487Z"
      },
      {
        "version": "23.0.1",
        "lastUpdated": "2024-11-26T17:22:31.077Z"
      },
      {
        "version": "23.0.0",
        "lastUpdated": "2024-10-14T10:55:29.62Z"
      },
      {
        "version": "22.1.2",
        "lastUpdated": "2024-09-06T17:32:36.31Z"
      },
      {
        "version": "22.1.1",
        "lastUpdated": "2024-07-22T18:03:45.193Z"
      },
      {
        "version": "22.0.1",
        "lastUpdated": "2024-05-31T03:31:37.98Z"
      },
      {
        "version": "22.0.0",
        "lastUpdated": "2024-04-25T12:36:59.66Z"
      },
      {
        "version": "1.0.1",
        "lastUpdated": "2024-02-22T12:43:15.08Z"
      },
      {
        "version": "1.0.0",
        "lastUpdated": "2023-10-18T12:20:24.687Z"
      }
    ],
    "categories": ["Programming Languages", "Snippets", "Linters", "Debuggers", "Formatters", "Testing"],
    "tags": ["debuggers", "Gradle", "jackpot-hint", "java", "Java Hints", "java properties", "javascript", "JDK", "json", "junit", "keybindings", "Maven", "multiroot", "multi-root ready", "OpenJDK"],
    "download_url": "https://marketplace.visualstudio.com/_apis/public/gallery/publishers/Oracle/vsextensions/oracle-java/23.1.0/vspackage",
    "marketplace_url": "https://marketplace.visualstudio.com/items?itemName=Oracle.oracle-java"
  },
  {
    "extension_name": "Oracle.oracledevtools",
    "display_name": "Oracle Developer Tools for VS Code (SQL and PLSQL)",
    "short_description": "Develop SQL and PL/SQL with Oracle Database and Oracle Autonomous Database",
    "latest_version": "23.4.1",
    "last_updated": "2024-08-29T16:51:18.807Z",
    "version_history": [
      {
        "version": "23.4.1",
        "lastUpdated": "2024-08-29T16:51:18.807Z"
      },
      {
        "version": "23.4.0",
        "lastUpdated": "2024-07-22T18:52:46.947Z"
      },
      {
        "version": "21.10.0",
        "lastUpdated": "2024-05-30T18:19:42.437Z"
      },
      {
        "version": "21.9.0",
        "lastUpdated": "2024-04-10T17:43:16.03Z"
      },
      {
        "version": "21.8.0",
        "lastUpdated": "2024-01-08T18:08:51.34Z"
      },
      {
        "version": "21.7.1",
        "lastUpdated": "2023-10-30T16:42:58.913Z"
      },
      {
        "version": "21.6.0",
        "lastUpdated": "2023-07-26T17:09:16.533Z"
      },
      {
        "version": "21.5.0",
        "lastUpdated": "2022-09-09T21:33:03.197Z"
      },
      {
        "version": "21.4.0",
        "lastUpdated": "2022-03-01T03:45:58.91Z"
      },
      {
        "version": "21.3.0",
        "lastUpdated": "2021-09-09T18:48:37.5Z"
      },
      {
        "version": "19.3.4",
        "lastUpdated": "2021-03-19T17:11:37.81Z"
      },
      {
        "version": "19.3.3",
        "lastUpdated": "2020-10-01T00:20:58.667Z"
      },
      {
        "version": "19.3.2",
        "lastUpdated": "2019-10-01T05:50:57.373Z"
      },
      {
        "version": "19.3.1",
        "lastUpdated": "2019-07-31T17:58:16.15Z"
      },
      {
        "version": "19.3.0",
        "lastUpdated": "2019-06-19T18:24:13.17Z"
      }
    ],
    "categories": ["Programming Languages"],
    "tags": ["debuggers", "keybindings", "Oracle", "oraclesql", "Oracle-SQL and PLSQL", "PL/SQL", "plsql", "snippet", "sql"],
    "download_url": "https://marketplace.visualstudio.com/_apis/public/gallery/publishers/Oracle/vsextensions/oracledevtools/23.4.1/vspackage",
    "marketplace_url": "https://marketplace.visualstudio.com/items?itemName=Oracle.oracledevtools"
  },
  {
    "extension_name": "oxc.oxc-vscode",
    "display_name": "Oxc",
    "short_description": "oxc vscode extension",
    "latest_version": "0.15.12",
    "last_updated": "2025-02-24T07:59:05.477Z",
    "version_history": [
      {
        "version": "0.15.12",
        "lastUpdated": "2025-02-24T07:59:05.477Z"
      },
      {
        "version": "0.15.11",
        "lastUpdated": "2025-02-16T01:32:35.52Z"
      },
      {
        "version": "0.15.10",
        "lastUpdated": "2025-02-06T06:52:45.497Z"
      },
      {
        "version": "0.15.9",
        "lastUpdated": "2025-02-01T14:14:56.053Z"
      },
      {
        "version": "0.15.8",
        "lastUpdated": "2025-01-24T10:20:05.77Z"
      },
      {
        "version": "0.15.7",
        "lastUpdated": "2025-01-19T01:14:25.167Z"
      },
      {
        "version": "0.15.6",
        "lastUpdated": "2025-01-13T03:26:01.717Z"
      },
      {
        "version": "0.15.5",
        "lastUpdated": "2025-01-02T11:10:21.473Z"
      },
      {
        "version": "0.15.4",
        "lastUpdated": "2024-12-30T08:05:00.03Z"
      },
      {
        "version": "0.15.2",
        "lastUpdated": "2024-12-14T05:50:57.65Z"
      },
      {
        "version": "0.15.1",
        "lastUpdated": "2024-12-13T13:45:27.3Z"
      },
      {
        "version": "0.15.0",
        "lastUpdated": "2024-12-10T17:15:11.137Z"
      },
      {
        "version": "0.14.1",
        "lastUpdated": "2024-12-06T05:22:03.867Z"
      },
      {
        "version": "0.14.0",
        "lastUpdated": "2024-12-01T09:01:12.17Z"
      },
      {
        "version": "0.13.2",
        "lastUpdated": "2024-11-26T07:46:38.637Z"
      },
      {
        "version": "0.13.1",
        "lastUpdated": "2024-11-23T16:04:25.503Z"
      },
      {
        "version": "0.13.0",
        "lastUpdated": "2024-11-21T14:39:34.61Z"
      },
      {
        "version": "0.12.0",
        "lastUpdated": "2024-11-20T08:00:26.063Z"
      },
      {
        "version": "0.11.1",
        "lastUpdated": "2024-11-09T12:16:09.417Z"
      },
      {
        "version": "0.11.0",
        "lastUpdated": "2024-11-03T03:44:11.937Z"
      }
    ],
    "categories": ["Linters"],
    "tags": ["javascript", "javascriptreact", "json", "jsonc", "linter", "oxc", "svelte", "typescript", "typescriptreact", "vue"],
    "download_url": "https://marketplace.visualstudio.com/_apis/public/gallery/publishers/oxc/vsextensions/oxc-vscode/0.15.12/vspackage",
    "marketplace_url": "https://marketplace.visualstudio.com/items?itemName=oxc.oxc-vscode"
  },
  {
    "extension_name": "PKief.material-icon-theme",
    "display_name": "Material Icon Theme",
    "short_description": "Material Design Icons for Visual Studio Code",
    "latest_version": "5.19.0",
    "last_updated": "2025-01-26T00:27:11.47Z",
    "version_history": [
      {
        "version": "5.19.0",
        "lastUpdated": "2025-01-26T00:27:11.47Z"
      },
      {
        "version": "5.18.0",
        "lastUpdated": "2025-01-24T19:34:56.687Z"
      },
      {
        "version": "5.17.0",
        "lastUpdated": "2025-01-06T22:19:47.59Z"
      },
      {
        "version": "5.16.0",
        "lastUpdated": "2024-12-17T15:28:44.88Z"
      },
      {
        "version": "5.15.0",
        "lastUpdated": "2024-12-06T09:00:27.16Z"
      },
      {
        "version": "5.14.1",
        "lastUpdated": "2024-11-13T14:50:54.82Z"
      },
      {
        "version": "5.14.0",
        "lastUpdated": "2024-11-13T09:21:10.25Z"
      },
      {
        "version": "5.13.0",
        "lastUpdated": "2024-11-05T20:50:36.073Z"
      },
      {
        "version": "5.12.0",
        "lastUpdated": "2024-10-23T10:10:29.143Z"
      },
      {
        "version": "5.11.1",
        "lastUpdated": "2024-09-21T08:31:28.917Z"
      },
      {
        "version": "5.11.0",
        "lastUpdated": "2024-09-20T19:00:44.377Z"
      },
      {
        "version": "5.10.0",
        "lastUpdated": "2024-08-29T06:50:41.687Z"
      },
      {
        "version": "5.9.0",
        "lastUpdated": "2024-08-10T08:59:35.42Z"
      },
      {
        "version": "5.8.0",
        "lastUpdated": "2024-07-24T20:28:36.6Z"
      },
      {
        "version": "5.7.0",
        "lastUpdated": "2024-07-22T14:50:39.057Z"
      },
      {
        "version": "5.6.0",
        "lastUpdated": "2024-07-16T20:54:33.063Z"
      },
      {
        "version": "5.5.1",
        "lastUpdated": "2024-07-15T17:40:44.727Z"
      },
      {
        "version": "5.5.0",
        "lastUpdated": "2024-07-15T06:41:38.01Z"
      },
      {
        "version": "5.4.2",
        "lastUpdated": "2024-06-13T20:21:36.78Z"
      },
      {
        "version": "5.4.1",
        "lastUpdated": "2024-06-13T06:12:44.397Z"
      }
    ],
    "categories": ["Themes"],
    "tags": ["customization", "icons", "icon-theme", "material", "theme"],
    "download_url": "https://marketplace.visualstudio.com/_apis/public/gallery/publishers/PKief/vsextensions/material-icon-theme/5.19.0/vspackage",
    "marketplace_url": "https://marketplace.visualstudio.com/items?itemName=PKief.material-icon-theme"
  },
  {
    "extension_name": "platformio.platformio-ide",
    "display_name": "PlatformIO IDE",
    "short_description": "Your Gateway to Embedded Software Development Excellence: CMSIS, ESP-IDF, FreeRTOS, libOpenCM3, mbed OS, SPL, STM32Cube, Zephyr RTOS, Arduino, ARM, AVR, Espressif (ESP8266/ESP32), FPGA, MCS-51 (8051), MSP430, Nordic (nRF51/nRF52), PIC32, RISC-V, Raspberry Pi (RP2040), STMicroelectronics (STM8/STM32)",
    "latest_version": "3.3.4",
    "last_updated": "2025-01-11T15:01:34.96Z",
    "version_history": [
      {
        "version": "3.3.4",
        "lastUpdated": "2025-01-11T15:01:34.96Z"
      },
      {
        "version": "3.3.3",
        "lastUpdated": "2025-01-10T20:01:33.123Z"
      }
    ],
    "categories": ["Programming Languages", "Linters", "Debuggers", "Testing"],
    "tags": [
      "arduino",
      "arm",
      "asm",
      "Assembly",
      "debuggers",
      "Disassembly",
      "embedded",
      "keybindings",
      "Memory",
      "microcontroller",
      "platformio-debug.asm",
      "platformio-debug.disassembly",
      "platformio-debug.memoryview",
      "risc-v"
    ],
    "download_url": "https://marketplace.visualstudio.com/_apis/public/gallery/publishers/platformio/vsextensions/platformio-ide/3.3.4/vspackage",
    "marketplace_url": "https://marketplace.visualstudio.com/items?itemName=platformio.platformio-ide"
  },
  {
    "extension_name": "pomdtr.excalidraw-editor",
    "display_name": "Excalidraw",
    "short_description": "Draw schemas in VS Code using Excalidraw",
    "latest_version": "3.7.4",
    "last_updated": "2024-04-07T14:25:48.037Z",
    "version_history": [
      {
        "version": "3.7.4",
        "lastUpdated": "2024-04-07T14:25:48.037Z"
      },
      {
        "version": "3.7.3",
        "lastUpdated": "2024-02-13T00:14:41.107Z"
      },
      {
        "version": "3.7.2",
        "lastUpdated": "2024-02-02T18:03:05.767Z"
      },
      {
        "version": "3.7.1",
        "lastUpdated": "2023-11-29T15:47:16.39Z"
      },
      {
        "version": "3.6.1",
        "lastUpdated": "2023-09-25T13:58:42.99Z"
      },
      {
        "version": "3.5.1",
        "lastUpdated": "2023-04-16T16:19:39.687Z"
      },
      {
        "version": "3.5.0",
        "lastUpdated": "2023-04-15T16:15:15.57Z"
      },
      {
        "version": "3.4.2",
        "lastUpdated": "2023-04-15T15:14:13.87Z"
      },
      {
        "version": "3.4.1",
        "lastUpdated": "2023-03-11T19:31:44.483Z"
      },
      {
        "version": "3.4.0",
        "lastUpdated": "2023-01-30T23:07:42.027Z"
      },
      {
        "version": "3.3.4",
        "lastUpdated": "2022-11-08T17:06:09.963Z"
      },
      {
        "version": "3.3.3",
        "lastUpdated": "2022-10-17T14:30:15.717Z"
      },
      {
        "version": "3.3.1",
        "lastUpdated": "2022-08-22T12:20:38.717Z"
      },
      {
        "version": "3.3.0",
        "lastUpdated": "2022-08-21T09:51:33.517Z"
      },
      {
        "version": "3.2.0",
        "lastUpdated": "2022-07-13T07:04:08.443Z"
      },
      {
        "version": "3.1.2",
        "lastUpdated": "2022-06-28T20:50:13.14Z"
      },
      {
        "version": "3.1.0",
        "lastUpdated": "2022-06-26T09:35:42.15Z"
      },
      {
        "version": "3.0.10",
        "lastUpdated": "2022-06-10T17:19:02.03Z"
      },
      {
        "version": "3.0.5",
        "lastUpdated": "2022-06-10T12:03:33.447Z"
      },
      {
        "version": "3.0.4",
        "lastUpdated": "2022-06-10T11:47:38.713Z"
      }
    ],
    "categories": ["Visualization"],
    "tags": ["draw", "excalidraw", "graphics", "json", "keybindings", "paint", "schemas"],
    "download_url": "https://marketplace.visualstudio.com/_apis/public/gallery/publishers/pomdtr/vsextensions/excalidraw-editor/3.7.4/vspackage",
    "marketplace_url": "https://marketplace.visualstudio.com/items?itemName=pomdtr.excalidraw-editor"
  },
  {
    "extension_name": "Postman.postman-for-vscode",
    "display_name": "Postman",
    "short_description": "Streamline API development and testing with the power of Postman, directly in your favorite IDE.",
    "latest_version": "1.8.1",
    "last_updated": "2025-02-25T12:38:58.57Z",
    "version_history": [
      {
        "version": "1.8.1",
        "lastUpdated": "2025-02-25T12:38:58.57Z"
      },
      {
        "version": "1.7.0",
        "lastUpdated": "2025-01-30T06:04:11.353Z"
      },
      {
        "version": "1.6.1",
        "lastUpdated": "2025-01-10T06:24:39.1Z"
      },
      {
        "version": "1.6.0",
        "lastUpdated": "2025-01-02T09:03:41.33Z"
      },
      {
        "version": "1.5.1",
        "lastUpdated": "2024-12-11T10:20:15.05Z"
      },
      {
        "version": "1.5.0",
        "lastUpdated": "2024-11-26T11:22:44.327Z"
      },
      {
        "version": "1.4.1",
        "lastUpdated": "2024-11-04T08:00:08.24Z"
      },
      {
        "version": "1.3.0",
        "lastUpdated": "2024-09-24T06:29:48.12Z"
      },
      {
        "version": "1.2.1",
        "lastUpdated": "2024-07-31T14:03:23.65Z"
      },
      {
        "version": "1.2.0",
        "lastUpdated": "2024-07-30T06:37:49.037Z"
      },
      {
        "version": "1.1.0",
        "lastUpdated": "2024-06-25T09:02:48.453Z"
      },
      {
        "version": "1.0.3",
        "lastUpdated": "2024-05-23T12:09:51.603Z"
      },
      {
        "version": "1.0.2",
        "lastUpdated": "2024-05-21T11:39:48.703Z"
      },
      {
        "version": "1.0.1",
        "lastUpdated": "2024-04-16T12:33:59.177Z"
      },
      {
        "version": "1.0.0",
        "lastUpdated": "2024-04-16T09:05:28.367Z"
      },
      {
        "version": "0.19.3",
        "lastUpdated": "2024-04-03T08:15:15.193Z"
      },
      {
        "version": "0.19.1",
        "lastUpdated": "2024-03-12T04:21:01.62Z"
      },
      {
        "version": "0.18.0",
        "lastUpdated": "2024-01-17T05:21:08.6Z"
      },
      {
        "version": "0.17.0",
        "lastUpdated": "2023-12-28T06:15:00.773Z"
      },
      {
        "version": "0.16.0",
        "lastUpdated": "2023-12-13T14:40:25.31Z"
      }
    ],
    "categories": ["Programming Languages", "Education", "Testing"],
    "tags": ["api client", "grpc client", "http client", "keybindings", "Postman", "rest client", "testing", "websocket client"],
    "download_url": "https://marketplace.visualstudio.com/_apis/public/gallery/publishers/Postman/vsextensions/postman-for-vscode/1.8.1/vspackage",
    "marketplace_url": "https://marketplace.visualstudio.com/items?itemName=Postman.postman-for-vscode"
  },
  {
    "extension_name": "Prisma.prisma",
    "display_name": "Prisma",
    "short_description": "Adds syntax highlighting, formatting, auto-completion, jump-to-definition and linting for .prisma files.",
    "latest_version": "6.4.1",
    "last_updated": "2025-02-20T19:22:14.853Z",
    "version_history": [
      {
        "version": "6.4.1",
        "lastUpdated": "2025-02-20T19:22:14.853Z"
      },
      {
        "version": "6.4.0",
        "lastUpdated": "2025-02-18T18:48:14.92Z"
      },
      {
        "version": "6.3.1",
        "lastUpdated": "2025-02-04T11:21:48.69Z"
      },
      {
        "version": "6.3.0",
        "lastUpdated": "2025-01-28T16:43:26.08Z"
      },
      {
        "version": "6.2.1",
        "lastUpdated": "2025-01-08T18:04:25.84Z"
      },
      {
        "version": "6.2.0",
        "lastUpdated": "2025-01-08T12:49:33.02Z"
      },
      {
        "version": "6.1.0",
        "lastUpdated": "2024-12-17T18:16:27.727Z"
      },
      {
        "version": "6.0.0",
        "lastUpdated": "2024-11-29T12:43:02.817Z"
      },
      {
        "version": "5.22.0",
        "lastUpdated": "2024-11-05T15:55:16.75Z"
      },
      {
        "version": "5.21.1",
        "lastUpdated": "2024-10-17T17:14:47.833Z"
      },
      {
        "version": "5.21.0",
        "lastUpdated": "2024-10-15T15:05:38.533Z"
      },
      {
        "version": "5.20.0",
        "lastUpdated": "2024-09-24T15:10:28.467Z"
      },
      {
        "version": "5.19.1",
        "lastUpdated": "2024-09-02T15:08:03.82Z"
      },
      {
        "version": "5.19.0",
        "lastUpdated": "2024-08-27T14:47:36.04Z"
      },
      {
        "version": "5.18.0",
        "lastUpdated": "2024-08-06T14:37:08.167Z"
      },
      {
        "version": "5.17.0",
        "lastUpdated": "2024-07-16T13:39:39.643Z"
      },
      {
        "version": "5.16.1",
        "lastUpdated": "2024-06-27T13:11:33.927Z"
      },
      {
        "version": "5.16.0",
        "lastUpdated": "2024-06-25T14:12:25.97Z"
      },
      {
        "version": "5.15.0",
        "lastUpdated": "2024-06-04T13:16:29.377Z"
      },
      {
        "version": "5.14.0",
        "lastUpdated": "2024-05-14T13:06:43.04Z"
      }
    ],
    "categories": ["Programming Languages"],
    "tags": ["javascript", "javascriptreact", "linters", "prisma", "typescript", "typescriptreact"],
    "download_url": "https://marketplace.visualstudio.com/_apis/public/gallery/publishers/Prisma/vsextensions/prisma/6.4.1/vspackage",
    "marketplace_url": "https://marketplace.visualstudio.com/items?itemName=Prisma.prisma"
  },
  {
    "extension_name": "puppet.puppet-vscode",
    "display_name": "Puppet",
    "short_description": "Official Puppet VSCode extension. Provides full Puppet DSL intellisense, syntax highlighting, Puppet command support, Puppet node graphs, and much more",
    "latest_version": "1.5.4",
    "last_updated": "2024-08-29T09:29:25.85Z",
    "version_history": [
      {
        "version": "1.5.4",
        "lastUpdated": "2024-08-29T09:29:25.85Z"
      },
      {
        "version": "1.5.3",
        "lastUpdated": "2024-04-24T16:02:07.867Z"
      },
      {
        "version": "1.5.2",
        "lastUpdated": "2024-02-15T11:34:28.86Z"
      },
      {
        "version": "1.5.1",
        "lastUpdated": "2024-01-26T15:49:34.457Z"
      },
      {
        "version": "1.5.0",
        "lastUpdated": "2023-11-27T16:45:50.18Z"
      },
      {
        "version": "1.4.2",
        "lastUpdated": "2023-10-17T09:53:35.65Z"
      },
      {
        "version": "1.4.1",
        "lastUpdated": "2023-10-17T08:48:10.243Z"
      },
      {
        "version": "1.4.0",
        "lastUpdated": "2021-10-13T18:42:24.717Z"
      },
      {
        "version": "1.3.0",
        "lastUpdated": "2021-06-08T18:55:32.763Z"
      },
      {
        "version": "1.2.0",
        "lastUpdated": "2021-04-05T16:01:29.37Z"
      },
      {
        "version": "1.1.0",
        "lastUpdated": "2021-01-27T19:00:33.763Z"
      },
      {
        "version": "1.0.0",
        "lastUpdated": "2020-11-11T22:43:36.907Z"
      },
      {
        "version": "0.28.0",
        "lastUpdated": "2020-07-20T14:47:52.273Z"
      },
      {
        "version": "0.27.3",
        "lastUpdated": "2020-06-18T16:03:21.017Z"
      },
      {
        "version": "0.27.2",
        "lastUpdated": "2020-06-18T15:28:07.74Z"
      },
      {
        "version": "0.27.1",
        "lastUpdated": "2020-06-11T22:32:56.917Z"
      },
      {
        "version": "0.27.0",
        "lastUpdated": "2020-06-08T17:04:06.173Z"
      },
      {
        "version": "0.26.1",
        "lastUpdated": "2020-05-12T22:40:14.8Z"
      },
      {
        "version": "0.26.0",
        "lastUpdated": "2020-04-30T17:42:08.677Z"
      },
      {
        "version": "0.25.2",
        "lastUpdated": "2020-03-27T13:42:48.503Z"
      }
    ],
    "categories": ["Programming Languages", "Snippets", "Linters", "Debuggers", "Formatters"],
    "tags": ["debuggers", "javascript", "json", "language", "linters", "node", "puppet", "puppetfile", "puppet-lint", "snippet"],
    "download_url": "https://marketplace.visualstudio.com/_apis/public/gallery/publishers/puppet/vsextensions/puppet-vscode/1.5.4/vspackage",
    "marketplace_url": "https://marketplace.visualstudio.com/items?itemName=puppet.puppet-vscode"
  },
  {
    "extension_name": "rebornix.Ruby",
    "display_name": "Ruby",
    "short_description": "Ruby language support and debugging for Visual Studio Code",
    "latest_version": "0.28.1",
    "last_updated": "2021-01-08T00:04:34.697Z",
    "version_history": [
      {
        "version": "0.28.1",
        "lastUpdated": "2021-01-08T00:04:34.697Z"
      },
      {
        "version": "0.28.0",
        "lastUpdated": "2021-01-05T23:59:09.97Z"
      },
      {
        "version": "0.27.0",
        "lastUpdated": "2020-03-01T21:59:56.213Z"
      },
      {
        "version": "0.26.0",
        "lastUpdated": "2019-11-19T19:48:33.477Z"
      },
      {
        "version": "0.25.3",
        "lastUpdated": "2019-09-04T13:05:17.89Z"
      },
      {
        "version": "0.25.2",
        "lastUpdated": "2019-09-03T12:39:23.067Z"
      },
      {
        "version": "0.25.1",
        "lastUpdated": "2019-09-02T18:11:00.563Z"
      },
      {
        "version": "0.25.0",
        "lastUpdated": "2019-09-01T18:32:19.383Z"
      },
      {
        "version": "0.24.2",
        "lastUpdated": "2019-07-24T01:03:09.43Z"
      },
      {
        "version": "0.24.1",
        "lastUpdated": "2019-07-11T18:24:39.787Z"
      },
      {
        "version": "0.24.0",
        "lastUpdated": "2019-06-27T13:29:41.437Z"
      },
      {
        "version": "0.23.0",
        "lastUpdated": "2019-06-11T12:22:01.057Z"
      },
      {
        "version": "0.22.3",
        "lastUpdated": "2019-03-06T18:53:06.393Z"
      },
      {
        "version": "0.22.2",
        "lastUpdated": "2019-02-24T20:41:49.227Z"
      },
      {
        "version": "0.22.1",
        "lastUpdated": "2019-02-21T14:03:49.52Z"
      },
      {
        "version": "0.21.1",
        "lastUpdated": "2019-02-13T03:02:13.54Z"
      },
      {
        "version": "0.21.0",
        "lastUpdated": "2018-12-09T17:18:01.98Z"
      },
      {
        "version": "0.20.0",
        "lastUpdated": "2018-08-07T12:44:43.717Z"
      },
      {
        "version": "0.19.0",
        "lastUpdated": "2018-08-01T03:55:48.893Z"
      },
      {
        "version": "0.18.0",
        "lastUpdated": "2018-04-10T21:55:16Z"
      }
    ],
    "categories": ["Programming Languages", "Snippets", "Linters", "Debuggers", "Formatters"],
    "tags": ["Bundler", "debuggers", "Encapsulated Ruby", "erb", "gemfile", "ignore", "ruby"],
    "download_url": "https://marketplace.visualstudio.com/_apis/public/gallery/publishers/rebornix/vsextensions/Ruby/0.28.1/vspackage",
    "marketplace_url": "https://marketplace.visualstudio.com/items?itemName=rebornix.Ruby"
  },
  {
    "extension_name": "redhat.ansible",
    "display_name": "Ansible",
    "short_description": "Ansible language support",
    "latest_version": "25.2.0",
    "last_updated": "2025-02-13T19:39:10.95Z",
    "version_history": [
      {
        "version": "25.2.0",
        "lastUpdated": "2025-02-13T19:39:10.95Z"
      },
      {
        "version": "25.1.0",
        "lastUpdated": "2025-01-08T19:43:13.89Z"
      },
      {
        "version": "24.12.1",
        "lastUpdated": "2024-12-06T16:32:14.453Z"
      },
      {
        "version": "24.12.0",
        "lastUpdated": "2024-12-05T19:28:12.667Z"
      },
      {
        "version": "24.10.0",
        "lastUpdated": "2024-10-02T17:43:22.98Z"
      },
      {
        "version": "24.9.8875968",
        "lastUpdated": "2024-10-02T17:10:29.12Z"
      },
      {
        "version": "24.9.5152897",
        "lastUpdated": "2024-08-21T15:21:31.167Z"
      },
      {
        "version": "24.9.5080763",
        "lastUpdated": "2024-08-19T17:52:41.01Z"
      },
      {
        "version": "24.9.3355634",
        "lastUpdated": "2024-07-30T21:47:57.057Z"
      },
      {
        "version": "24.9.2928907",
        "lastUpdated": "2024-07-25T20:19:37.817Z"
      },
      {
        "version": "24.9.2305692",
        "lastUpdated": "2024-07-18T15:12:58.453Z"
      },
      {
        "version": "24.9.1740521",
        "lastUpdated": "2024-07-12T02:29:50.27Z"
      },
      {
        "version": "24.9.320163",
        "lastUpdated": "2024-06-25T15:59:31.967Z"
      },
      {
        "version": "24.9.250742",
        "lastUpdated": "2024-06-25T12:13:40.783Z"
      },
      {
        "version": "24.8.4",
        "lastUpdated": "2024-08-21T10:03:24.34Z"
      },
      {
        "version": "24.8.3",
        "lastUpdated": "2024-07-18T21:03:34.573Z"
      },
      {
        "version": "24.8.1",
        "lastUpdated": "2024-06-25T16:49:02.167Z"
      },
      {
        "version": "24.8.0",
        "lastUpdated": "2024-06-21T22:33:31.047Z"
      },
      {
        "version": "24.7.775352",
        "lastUpdated": "2024-06-21T20:54:21.82Z"
      },
      {
        "version": "24.6.685064",
        "lastUpdated": "2024-06-20T21:26:48.833Z"
      }
    ],
    "categories": ["Programming Languages", "Linters"],
    "tags": ["ansible", "ansible-jinja", "autocompletion", "json", "keybindings", "validation", "yaml", "yml"],
    "download_url": "https://marketplace.visualstudio.com/_apis/public/gallery/publishers/redhat/vsextensions/ansible/25.2.0/vspackage",
    "marketplace_url": "https://marketplace.visualstudio.com/items?itemName=redhat.ansible"
  },
  {
    "extension_name": "redhat.fabric8-analytics",
    "display_name": "Red Hat Dependency Analytics",
    "short_description": "Provides insights on security vulnerabilities in your application dependencies.",
    "latest_version": "0.9.5",
    "last_updated": "2024-07-31T11:24:47.91Z",
    "version_history": [
      {
        "version": "0.9.5",
        "lastUpdated": "2024-07-31T11:24:47.91Z"
      },
      {
        "version": "0.9.4",
        "lastUpdated": "2024-03-26T11:06:18.46Z"
      },
      {
        "version": "0.9.3",
        "lastUpdated": "2024-03-10T10:15:38.51Z"
      },
      {
        "version": "0.9.2",
        "lastUpdated": "2024-02-06T07:47:13.3Z"
      },
      {
        "version": "0.9.1",
        "lastUpdated": "2023-12-24T09:37:13.577Z"
      },
      {
        "version": "0.9.0",
        "lastUpdated": "2023-12-21T09:49:57.283Z"
      },
      {
        "version": "0.7.3",
        "lastUpdated": "2023-11-08T08:46:27.923Z"
      },
      {
        "version": "0.7.0",
        "lastUpdated": "2023-09-11T15:52:32.767Z"
      },
      {
        "version": "0.3.10",
        "lastUpdated": "2023-05-22T09:43:45.823Z"
      },
      {
        "version": "0.3.9",
        "lastUpdated": "2023-05-22T05:12:04.783Z"
      },
      {
        "version": "0.3.8",
        "lastUpdated": "2023-05-21T17:59:47.373Z"
      },
      {
        "version": "0.3.7",
        "lastUpdated": "2023-05-21T04:29:34.727Z"
      },
      {
        "version": "0.3.6",
        "lastUpdated": "2022-06-28T10:06:54.663Z"
      },
      {
        "version": "0.3.5",
        "lastUpdated": "2021-11-29T14:19:46.983Z"
      },
      {
        "version": "0.3.4",
        "lastUpdated": "2021-10-07T06:10:56.8Z"
      },
      {
        "version": "0.3.3",
        "lastUpdated": "2021-05-06T15:36:37.097Z"
      },
      {
        "version": "0.3.2",
        "lastUpdated": "2021-02-10T12:28:01.227Z"
      },
      {
        "version": "0.3.1",
        "lastUpdated": "2021-01-21T11:32:03.943Z"
      },
      {
        "version": "0.3.0",
        "lastUpdated": "2021-01-05T10:00:55.937Z"
      },
      {
        "version": "0.2.1",
        "lastUpdated": "2020-11-09T13:34:37.94Z"
      }
    ],
    "categories": ["Other"],
    "tags": ["CVE", "dependency scan", "java", "multi-root ready", "Node", "Security", "vulnerability"],
    "download_url": "https://marketplace.visualstudio.com/_apis/public/gallery/publishers/redhat/vsextensions/fabric8-analytics/0.9.5/vspackage",
    "marketplace_url": "https://marketplace.visualstudio.com/items?itemName=redhat.fabric8-analytics"
  },
  {
    "extension_name": "redhat.java",
    "display_name": "Language Support for Java(TM) by Red Hat",
    "short_description": "Java Linting, Intellisense, formatting, refactoring, Maven/Gradle support and more...",
    "latest_version": "1.40.2025022608",
    "last_updated": "2025-02-26T08:30:01.36Z",
    "version_history": [
      {
        "version": "1.40.2025022608",
        "lastUpdated": "2025-02-26T08:30:01.36Z"
      },
      {
        "version": "1.40.2025022008",
        "lastUpdated": "2025-02-20T09:18:55.187Z"
      },
      {
        "version": "1.40.2025021908",
        "lastUpdated": "2025-02-19T08:31:10.643Z"
      },
      {
        "version": "1.40.2025021608",
        "lastUpdated": "2025-02-16T08:25:30.64Z"
      },
      {
        "version": "1.40.2025021508",
        "lastUpdated": "2025-02-15T08:28:25.27Z"
      },
      {
        "version": "1.40.2025021408",
        "lastUpdated": "2025-02-14T08:25:27.197Z"
      },
      {
        "version": "1.40.2025021308",
        "lastUpdated": "2025-02-13T08:26:32.073Z"
      },
      {
        "version": "1.40.2025021108",
        "lastUpdated": "2025-02-11T08:30:34.167Z"
      },
      {
        "version": "1.40.2025021008",
        "lastUpdated": "2025-02-10T08:28:07.28Z"
      },
      {
        "version": "1.40.2025020808",
        "lastUpdated": "2025-02-08T08:23:42.703Z"
      },
      {
        "version": "1.40.2025020508",
        "lastUpdated": "2025-02-05T08:25:22.317Z"
      },
      {
        "version": "1.40.2025020408",
        "lastUpdated": "2025-02-04T08:31:36.29Z"
      },
      {
        "version": "1.40.2025013108",
        "lastUpdated": "2025-01-31T08:25:13.24Z"
      },
      {
        "version": "1.40.2025013008",
        "lastUpdated": "2025-01-30T08:25:11.41Z"
      },
      {
        "version": "1.40.2025012908",
        "lastUpdated": "2025-01-29T08:26:13.84Z"
      },
      {
        "version": "1.40.2025012508",
        "lastUpdated": "2025-01-25T08:35:11.153Z"
      },
      {
        "version": "1.40.2025012308",
        "lastUpdated": "2025-01-23T08:32:29.93Z"
      },
      {
        "version": "1.39.2025011708",
        "lastUpdated": "2025-01-17T08:37:24.737Z"
      },
      {
        "version": "1.39.2025011008",
        "lastUpdated": "2025-01-10T08:27:14.42Z"
      },
      {
        "version": "1.39.2025010908",
        "lastUpdated": "2025-01-09T08:26:19.7Z"
      }
    ],
<<<<<<< HEAD
    "categories": ["Programming Languages", "Snippets", "Linters", "Formatters"],
    "tags": ["Gradle Kotlin DSL", "gradle-kotlin-dsl", "java", "Java Properties", "java-properties", "json", "keybindings", "linters", "multi-root ready"],
=======
    "categories": [
      "Programming Languages",
      "Snippets",
      "Linters",
      "Formatters"
    ],
    "tags": [
      "Gradle Kotlin DSL",
      "gradle-kotlin-dsl",
      "java",
      "Java Properties",
      "java-properties",
      "json",
      "keybindings",
      "linters",
      "multi-root ready"
    ],
>>>>>>> 31a338f6
    "download_url": "https://marketplace.visualstudio.com/_apis/public/gallery/publishers/redhat/vsextensions/java/1.40.2025022608/vspackage",
    "marketplace_url": "https://marketplace.visualstudio.com/items?itemName=redhat.java"
  },
  {
    "extension_name": "redhat.vscode-yaml",
    "display_name": "YAML",
    "short_description": "YAML Language Support by Red Hat, with built-in Kubernetes syntax support",
    "latest_version": "1.16.0",
    "last_updated": "2025-02-09T14:36:49.7Z",
    "version_history": [
      {
        "version": "1.16.0",
        "lastUpdated": "2025-02-09T14:36:49.7Z"
      },
      {
        "version": "1.15.0",
        "lastUpdated": "2024-06-07T06:02:23.36Z"
      },
      {
        "version": "1.14.0",
        "lastUpdated": "2023-07-19T14:52:58.59Z"
      },
      {
        "version": "1.13.0",
        "lastUpdated": "2023-05-22T16:26:01.84Z"
      },
      {
        "version": "1.12.2",
        "lastUpdated": "2023-03-20T08:34:23.17Z"
      },
      {
        "version": "1.12.1",
        "lastUpdated": "2023-03-08T11:22:44.423Z"
      },
      {
        "version": "1.12.0",
        "lastUpdated": "2023-03-08T09:57:51.52Z"
      },
      {
        "version": "1.11.10112022",
        "lastUpdated": "2022-10-11T11:05:07.933Z"
      },
      {
        "version": "1.11.0",
        "lastUpdated": "2023-01-09T08:21:44.34Z"
      },
      {
        "version": "1.10.1",
        "lastUpdated": "2022-08-29T13:38:40.917Z"
      },
      {
        "version": "1.9.1",
        "lastUpdated": "2022-07-13T11:33:06.057Z"
      },
      {
        "version": "1.8.0",
        "lastUpdated": "2022-06-09T11:02:05.263Z"
      },
      {
        "version": "1.7.0",
        "lastUpdated": "2022-04-26T07:21:55.877Z"
      },
      {
        "version": "1.6.0",
        "lastUpdated": "2022-03-29T08:54:59.143Z"
      },
      {
        "version": "1.5.1",
        "lastUpdated": "2022-03-08T11:08:23.133Z"
      },
      {
        "version": "1.5.0",
        "lastUpdated": "2022-03-07T09:54:42.417Z"
      },
      {
        "version": "1.4.0",
        "lastUpdated": "2022-02-04T07:16:49.24Z"
      },
      {
        "version": "1.3.0",
        "lastUpdated": "2022-01-14T13:51:28.12Z"
      },
      {
        "version": "1.2.2",
        "lastUpdated": "2021-11-30T14:57:15.33Z"
      },
      {
        "version": "1.2.1",
        "lastUpdated": "2021-11-23T16:12:57.13Z"
      }
    ],
    "categories": ["Programming Languages", "Snippets", "Linters", "Formatters"],
    "tags": ["autocompletion", "dockercompose", "kubernetes", "validation", "yaml"],
    "download_url": "https://marketplace.visualstudio.com/_apis/public/gallery/publishers/redhat/vsextensions/vscode-yaml/1.16.0/vspackage",
    "marketplace_url": "https://marketplace.visualstudio.com/items?itemName=redhat.vscode-yaml"
  },
  {
    "extension_name": "redjue.git-commit-plugin",
    "display_name": "git-commit-plugin",
    "short_description": "Automatically generate git commit",
    "latest_version": "1.5.0",
    "last_updated": "2024-09-04T07:03:21.853Z",
    "version_history": [
      {
        "version": "1.5.0",
        "lastUpdated": "2024-09-04T07:03:21.853Z"
      },
      {
        "version": "1.4.0",
        "lastUpdated": "2024-05-23T09:04:00.843Z"
      },
      {
        "version": "1.3.0",
        "lastUpdated": "2024-04-01T02:48:02.637Z"
      },
      {
        "version": "1.2.1",
        "lastUpdated": "2023-10-13T07:21:56.923Z"
      },
      {
        "version": "1.2.0",
        "lastUpdated": "2023-07-24T02:51:45.433Z"
      },
      {
        "version": "1.1.2",
        "lastUpdated": "2022-12-12T03:21:24.513Z"
      },
      {
        "version": "1.1.0",
        "lastUpdated": "2022-05-17T02:40:52.373Z"
      },
      {
        "version": "1.0.9",
        "lastUpdated": "2022-01-12T09:52:18.56Z"
      },
      {
        "version": "1.0.8",
        "lastUpdated": "2021-08-25T03:17:37.073Z"
      },
      {
        "version": "1.0.7",
        "lastUpdated": "2021-08-11T09:01:02.357Z"
      },
      {
        "version": "1.0.6",
        "lastUpdated": "2021-07-15T02:37:16.54Z"
      },
      {
        "version": "1.0.5",
        "lastUpdated": "2021-07-09T06:49:18.763Z"
      },
      {
        "version": "1.0.4",
        "lastUpdated": "2021-05-06T12:22:15.52Z"
      },
      {
        "version": "1.0.3",
        "lastUpdated": "2021-05-06T07:06:29.313Z"
      },
      {
        "version": "1.0.2",
        "lastUpdated": "2021-05-02T09:54:12.893Z"
      },
      {
        "version": "1.0.1",
        "lastUpdated": "2021-04-29T06:57:47.417Z"
      },
      {
        "version": "1.0.0",
        "lastUpdated": "2020-09-22T03:48:35.613Z"
      },
      {
        "version": "0.0.5",
        "lastUpdated": "2020-04-19T13:23:27.287Z"
      },
      {
        "version": "0.0.4",
        "lastUpdated": "2020-03-30T08:49:13.09Z"
      },
      {
        "version": "0.0.3",
        "lastUpdated": "2020-02-24T08:25:07.99Z"
      }
    ],
    "categories": ["Other"],
    "tags": ["commit", "git", "vscode"],
    "download_url": "https://marketplace.visualstudio.com/_apis/public/gallery/publishers/redjue/vsextensions/git-commit-plugin/1.5.0/vspackage",
    "marketplace_url": "https://marketplace.visualstudio.com/items?itemName=redjue.git-commit-plugin"
  },
  {
    "extension_name": "rust-lang.rust-analyzer",
    "display_name": "rust-analyzer",
    "short_description": "Rust language support for Visual Studio Code",
    "latest_version": "0.4.2321",
    "last_updated": "2025-02-26T00:41:54.03Z",
    "version_history": [
      {
        "version": "0.4.2321",
        "lastUpdated": "2025-02-26T00:41:54.03Z"
      },
      {
        "version": "0.4.2320",
        "lastUpdated": "2025-02-25T00:40:51.79Z"
      },
      {
        "version": "0.4.2318",
        "lastUpdated": "2025-02-24T13:20:57.29Z"
      },
      {
        "version": "0.4.2316",
        "lastUpdated": "2025-02-24T00:41:30.637Z"
      },
      {
        "version": "0.4.2315",
        "lastUpdated": "2025-02-23T00:44:57.863Z"
      },
      {
        "version": "0.4.2314",
        "lastUpdated": "2025-02-22T00:39:21.62Z"
      },
      {
        "version": "0.4.2313",
        "lastUpdated": "2025-02-21T00:41:44.99Z"
      },
      {
        "version": "0.4.2312",
        "lastUpdated": "2025-02-20T00:42:46.227Z"
      },
      {
        "version": "0.4.2311",
        "lastUpdated": "2025-02-19T00:42:10.957Z"
      },
      {
        "version": "0.4.2310",
        "lastUpdated": "2025-02-18T11:50:03.32Z"
      },
      {
        "version": "0.4.2309",
        "lastUpdated": "2025-02-18T00:40:31.213Z"
      },
      {
        "version": "0.4.2307",
        "lastUpdated": "2025-02-17T06:33:22.583Z"
      },
      {
        "version": "0.4.2306",
        "lastUpdated": "2025-02-17T00:44:26.37Z"
      },
      {
        "version": "0.4.2305",
        "lastUpdated": "2025-02-16T00:45:03.753Z"
      },
      {
        "version": "0.4.2304",
        "lastUpdated": "2025-02-15T00:44:20.06Z"
      },
      {
        "version": "0.4.2303",
        "lastUpdated": "2025-02-14T00:40:53.38Z"
      },
      {
        "version": "0.4.2302",
        "lastUpdated": "2025-02-13T00:40:18.25Z"
      },
      {
        "version": "0.4.2301",
        "lastUpdated": "2025-02-12T00:40:46.37Z"
      },
      {
        "version": "0.4.2300",
        "lastUpdated": "2025-02-11T00:40:01.5Z"
      },
      {
        "version": "0.4.2298",
        "lastUpdated": "2025-02-10T00:39:53.94Z"
      }
    ],
    "categories": ["Programming Languages", "Formatters"],
    "tags": ["json", "keybindings", "ra_syntax_tree", "rs", "rust"],
    "download_url": "https://marketplace.visualstudio.com/_apis/public/gallery/publishers/rust-lang/vsextensions/rust-analyzer/0.4.2321/vspackage",
    "marketplace_url": "https://marketplace.visualstudio.com/items?itemName=rust-lang.rust-analyzer"
  },
  {
    "extension_name": "rvest.vs-code-prettier-eslint",
    "display_name": "Prettier ESLint",
    "short_description": "A Visual Studio Extension to format JavaScript and Typescript code using prettier-eslint package",
    "latest_version": "6.0.0",
    "last_updated": "2024-02-06T19:19:08.337Z",
    "version_history": [
      {
        "version": "6.0.0",
        "lastUpdated": "2024-02-06T19:19:08.337Z"
      },
      {
        "version": "5.1.0",
        "lastUpdated": "2023-03-11T00:38:49.58Z"
      },
      {
        "version": "5.0.4",
        "lastUpdated": "2022-07-25T20:44:56.183Z"
      },
      {
        "version": "5.0.3",
        "lastUpdated": "2022-06-21T20:30:16.927Z"
      },
      {
        "version": "5.0.2",
        "lastUpdated": "2022-06-21T19:36:13.663Z"
      },
      {
        "version": "5.0.1",
        "lastUpdated": "2022-04-28T02:23:22.287Z"
      },
      {
        "version": "5.0.0",
        "lastUpdated": "2022-04-26T15:05:47.673Z"
      },
      {
        "version": "4.1.0",
        "lastUpdated": "2022-02-15T23:07:18.177Z"
      },
      {
        "version": "3.1.0",
        "lastUpdated": "2021-12-30T18:51:48.55Z"
      },
      {
        "version": "3.0.4",
        "lastUpdated": "2021-05-21T16:12:30.543Z"
      },
      {
        "version": "3.0.3",
        "lastUpdated": "2021-05-16T02:44:08.51Z"
      },
      {
        "version": "3.0.2",
        "lastUpdated": "2021-04-13T23:55:15.28Z"
      },
      {
        "version": "3.0.1",
        "lastUpdated": "2021-04-13T19:32:34.5Z"
      },
      {
        "version": "3.0.0",
        "lastUpdated": "2021-04-13T18:32:08.727Z"
      },
      {
        "version": "2.1.0",
        "lastUpdated": "2021-03-27T03:09:15.68Z"
      },
      {
        "version": "2.0.0",
        "lastUpdated": "2021-03-27T03:04:14.707Z"
      },
      {
        "version": "1.0.0",
        "lastUpdated": "2021-03-20T20:48:57.62Z"
      },
      {
        "version": "0.4.1",
        "lastUpdated": "2020-12-14T17:00:24.723Z"
      },
      {
        "version": "0.4.0",
        "lastUpdated": "2020-12-01T01:53:45.567Z"
      },
      {
        "version": "0.3.2",
        "lastUpdated": "2020-06-23T23:27:09.933Z"
      }
    ],
    "categories": ["Formatters"],
    "tags": [
      "css",
      "eslint",
      "graphql",
      "html",
      "javascript",
      "javascriptreact",
      "json",
      "jsonc",
      "less",
      "linters",
      "markdown",
      "mdx",
      "multi-root ready",
      "prettier",
      "prettier-eslint",
      "scss",
      "svelte",
      "typescript",
      "typescriptreact",
      "vue",
      "yaml"
    ],
    "download_url": "https://marketplace.visualstudio.com/_apis/public/gallery/publishers/rvest/vsextensions/vs-code-prettier-eslint/6.0.0/vspackage",
    "marketplace_url": "https://marketplace.visualstudio.com/items?itemName=rvest.vs-code-prettier-eslint"
  },
  {
    "extension_name": "salesforce.salesforcedx-vscode-lwc",
    "display_name": "Lightning Web Components",
    "short_description": "Provides code-editing features for Lightning Web Components",
    "latest_version": "63.1.1",
    "last_updated": "2025-02-18T17:32:54.91Z",
    "version_history": [
      {
        "version": "63.1.1",
        "lastUpdated": "2025-02-18T17:32:54.91Z"
      },
      {
        "version": "63.0.0",
        "lastUpdated": "2025-02-14T21:16:39.8Z"
      },
      {
        "version": "62.14.1",
        "lastUpdated": "2025-01-16T20:18:16.053Z"
      },
      {
        "version": "62.13.0",
        "lastUpdated": "2025-01-09T18:50:27.31Z"
      },
      {
        "version": "62.12.0",
        "lastUpdated": "2025-01-03T15:05:02.683Z"
      },
      {
        "version": "62.9.1",
        "lastUpdated": "2024-12-11T20:08:43.263Z"
      },
      {
        "version": "62.5.1",
        "lastUpdated": "2024-11-14T00:47:49.167Z"
      },
      {
        "version": "62.3.1",
        "lastUpdated": "2024-11-01T17:27:50.97Z"
      },
      {
        "version": "62.2.0",
        "lastUpdated": "2024-10-22T23:26:14.607Z"
      },
      {
        "version": "62.0.0",
        "lastUpdated": "2024-10-09T15:48:04.22Z"
      },
      {
        "version": "61.16.0",
        "lastUpdated": "2024-10-02T21:39:03.81Z"
      },
      {
        "version": "61.15.0",
        "lastUpdated": "2024-09-26T18:34:46.81Z"
      },
      {
        "version": "61.12.0",
        "lastUpdated": "2024-09-04T17:08:26.04Z"
      },
      {
        "version": "61.11.0",
        "lastUpdated": "2024-08-29T13:46:08.53Z"
      },
      {
        "version": "61.10.0",
        "lastUpdated": "2024-08-20T23:47:42.51Z"
      },
      {
        "version": "61.8.1",
        "lastUpdated": "2024-08-08T17:09:34.12Z"
      },
      {
        "version": "61.7.0",
        "lastUpdated": "2024-08-01T14:29:26.327Z"
      },
      {
        "version": "61.6.0",
        "lastUpdated": "2024-07-25T18:07:26.367Z"
      },
      {
        "version": "61.5.0",
        "lastUpdated": "2024-07-17T22:29:26.273Z"
      },
      {
        "version": "61.4.0",
        "lastUpdated": "2024-07-11T16:56:51.873Z"
      }
    ],
    "categories": ["Programming Languages"],
    "tags": ["debuggers", "snippet"],
    "download_url": "https://marketplace.visualstudio.com/_apis/public/gallery/publishers/salesforce/vsextensions/salesforcedx-vscode-lwc/63.1.1/vspackage",
    "marketplace_url": "https://marketplace.visualstudio.com/items?itemName=salesforce.salesforcedx-vscode-lwc"
  },
  {
    "extension_name": "saoudrizwan.claude-dev",
    "display_name": "Cline",
    "short_description": "Autonomous coding agent right in your IDE, capable of creating/editing files, running commands, using the browser, and more with your permission every step of the way.",
    "latest_version": "3.4.9",
    "last_updated": "2025-02-26T02:31:44.36Z",
    "version_history": [
      {
        "version": "3.4.9",
        "lastUpdated": "2025-02-26T02:31:44.36Z"
      },
      {
        "version": "3.4.8",
        "lastUpdated": "2025-02-25T07:01:35.327Z"
      },
      {
        "version": "3.4.7",
        "lastUpdated": "2025-02-25T02:26:24.887Z"
      },
      {
        "version": "3.4.6",
        "lastUpdated": "2025-02-24T19:19:43.757Z"
      },
      {
        "version": "3.4.5",
        "lastUpdated": "2025-02-20T07:48:25.03Z"
      },
      {
        "version": "3.4.4",
        "lastUpdated": "2025-02-20T03:02:27.683Z"
      },
      {
        "version": "3.4.3",
        "lastUpdated": "2025-02-20T02:13:26.973Z"
      },
      {
        "version": "3.4.2",
        "lastUpdated": "2025-02-19T23:11:27.01Z"
      },
      {
        "version": "3.4.1",
        "lastUpdated": "2025-02-19T18:04:29.073Z"
      },
      {
        "version": "3.4.0",
        "lastUpdated": "2025-02-19T17:21:43.7Z"
      },
      {
        "version": "3.3.1",
        "lastUpdated": "2025-02-09T01:20:19.687Z"
      },
      {
        "version": "3.3.0",
        "lastUpdated": "2025-02-09T00:21:22.627Z"
      },
      {
        "version": "3.2.13",
        "lastUpdated": "2025-02-05T20:55:56.027Z"
      },
      {
        "version": "3.2.12",
        "lastUpdated": "2025-02-02T02:40:17.647Z"
      },
      {
        "version": "3.2.11",
        "lastUpdated": "2025-01-31T23:29:28.093Z"
      },
      {
        "version": "3.2.10",
        "lastUpdated": "2025-01-31T11:44:28.187Z"
      },
      {
        "version": "3.2.9",
        "lastUpdated": "2025-01-31T03:04:45.843Z"
      },
      {
        "version": "3.2.8",
        "lastUpdated": "2025-01-31T02:46:58.31Z"
      },
      {
        "version": "3.2.7",
        "lastUpdated": "2025-01-30T19:20:26.063Z"
      },
      {
        "version": "3.2.6",
        "lastUpdated": "2025-01-30T00:58:55.78Z"
      }
    ],
    "categories": ["Programming Languages", "Snippets", "Education", "Testing", "AI", "Chat"],
    "tags": ["agent", "AI", "autonomous", "chatgpt", "Claude", "cline", "coding", "dev", "llama", "mcp", "openrouter", "sonnet"],
    "download_url": "https://marketplace.visualstudio.com/_apis/public/gallery/publishers/saoudrizwan/vsextensions/claude-dev/3.4.9/vspackage",
    "marketplace_url": "https://marketplace.visualstudio.com/items?itemName=saoudrizwan.claude-dev"
  },
  {
    "extension_name": "sdras.vue-vscode-snippets",
    "display_name": "Vue VSCode Snippets",
    "short_description": "Snippets that will supercharge your Vue workflow",
    "latest_version": "3.2.0",
    "last_updated": "2024-11-19T23:37:31.47Z",
    "version_history": [
      {
        "version": "3.2.0",
        "lastUpdated": "2024-11-19T23:37:31.47Z"
      },
      {
        "version": "3.1.1",
        "lastUpdated": "2022-02-05T22:18:33.84Z"
      },
      {
        "version": "3.1.0",
        "lastUpdated": "2022-02-05T22:15:22.583Z"
      },
      {
        "version": "3.0.0",
        "lastUpdated": "2022-02-05T20:02:12.18Z"
      },
      {
        "version": "2.2.1",
        "lastUpdated": "2021-07-05T19:10:47.923Z"
      },
      {
        "version": "2.2.0",
        "lastUpdated": "2021-02-14T22:28:51.02Z"
      },
      {
        "version": "2.1.5",
        "lastUpdated": "2020-09-02T19:59:24.817Z"
      },
      {
        "version": "2.1.4",
        "lastUpdated": "2020-08-16T03:43:58.84Z"
      },
      {
        "version": "2.1.3",
        "lastUpdated": "2020-08-12T14:13:43.233Z"
      },
      {
        "version": "2.1.2",
        "lastUpdated": "2020-08-12T13:14:35.64Z"
      },
      {
        "version": "2.1.1",
        "lastUpdated": "2020-08-12T12:52:34.183Z"
      },
      {
        "version": "2.1.0",
        "lastUpdated": "2020-08-12T12:46:09.867Z"
      },
      {
        "version": "2.0.0",
        "lastUpdated": "2020-08-02T16:53:03.067Z"
      },
      {
        "version": "1.9.0",
        "lastUpdated": "2020-04-13T03:05:56.933Z"
      },
      {
        "version": "1.8.0",
        "lastUpdated": "2019-08-16T19:07:29.2Z"
      },
      {
        "version": "1.7.1",
        "lastUpdated": "2019-06-18T04:50:29.85Z"
      },
      {
        "version": "1.7.0",
        "lastUpdated": "2019-06-16T00:23:55.993Z"
      },
      {
        "version": "1.6.0",
        "lastUpdated": "2019-04-10T00:53:50.4Z"
      },
      {
        "version": "1.5.0",
        "lastUpdated": "2019-04-08T00:10:14.35Z"
      },
      {
        "version": "1.4.0",
        "lastUpdated": "2019-04-07T19:48:35.077Z"
      }
    ],
    "categories": ["Snippets"],
    "tags": ["Composition API", "snippet", "Vue", "Vue 2", "Vue 3", "Vue Snippets"],
    "download_url": "https://marketplace.visualstudio.com/_apis/public/gallery/publishers/sdras/vsextensions/vue-vscode-snippets/3.2.0/vspackage",
    "marketplace_url": "https://marketplace.visualstudio.com/items?itemName=sdras.vue-vscode-snippets"
  },
  {
    "extension_name": "seunlanlege.action-buttons",
    "display_name": "VsCode Action Buttons",
    "short_description": "Add customizable buttons to the status bar to execute actions or tasks",
    "latest_version": "1.2.2",
    "last_updated": "2024-02-08T17:58:48.54Z",
    "version_history": [
      {
        "version": "1.2.2",
        "lastUpdated": "2024-02-08T17:58:48.54Z"
      },
      {
        "version": "1.2.1",
        "lastUpdated": "2021-11-03T09:21:44.837Z"
      },
      {
        "version": "1.2.0",
        "lastUpdated": "2021-10-03T20:46:47.773Z"
      },
      {
        "version": "1.1.5",
        "lastUpdated": "2019-06-16T12:05:01.99Z"
      },
      {
        "version": "1.1.3",
        "lastUpdated": "2019-05-31T09:13:17.6Z"
      },
      {
        "version": "1.1.2",
        "lastUpdated": "2018-12-20T22:01:03.02Z"
      },
      {
        "version": "1.1.1",
        "lastUpdated": "2018-11-08T08:03:53.657Z"
      },
      {
        "version": "1.1.0",
        "lastUpdated": "2018-11-06T20:31:30.483Z"
      },
      {
        "version": "1.0.1",
        "lastUpdated": "2018-11-06T20:10:12.877Z"
      },
      {
        "version": "0.0.9",
        "lastUpdated": "2018-05-14T01:01:02.453Z"
      },
      {
        "version": "0.0.8",
        "lastUpdated": "2017-09-07T23:08:37.933Z"
      },
      {
        "version": "0.0.6",
        "lastUpdated": "2017-06-27T23:12:18.97Z"
      },
      {
        "version": "0.0.5",
        "lastUpdated": "2017-06-20T17:04:01.03Z"
      },
      {
        "version": "0.0.4",
        "lastUpdated": "2017-06-18T20:36:59.623Z"
      },
      {
        "version": "0.0.3",
        "lastUpdated": "2017-06-18T20:34:20.083Z"
      },
      {
        "version": "0.0.2",
        "lastUpdated": "2017-06-18T20:19:51.843Z"
      },
      {
        "version": "0.0.1",
        "lastUpdated": "2017-06-18T20:16:40.677Z"
      }
    ],
    "categories": ["Other"],
    "tags": ["action", "buttons", "runner", "status bar", "task"],
    "download_url": "https://marketplace.visualstudio.com/_apis/public/gallery/publishers/seunlanlege/vsextensions/action-buttons/1.2.2/vspackage",
    "marketplace_url": "https://marketplace.visualstudio.com/items?itemName=seunlanlege.action-buttons"
  },
  {
    "extension_name": "shd101wyy.markdown-preview-enhanced",
    "display_name": "Markdown Preview Enhanced",
    "short_description": "Markdown Preview Enhanced ported to vscode",
    "latest_version": "0.8.15",
    "last_updated": "2024-11-08T05:16:30.24Z",
    "version_history": [
      {
        "version": "0.8.15",
        "lastUpdated": "2024-11-08T05:16:30.24Z"
      },
      {
        "version": "0.8.14",
        "lastUpdated": "2024-09-07T14:29:04.057Z"
      },
      {
        "version": "0.8.13",
        "lastUpdated": "2024-03-18T04:05:30.567Z"
      },
      {
        "version": "0.8.12",
        "lastUpdated": "2024-03-10T14:53:43.33Z"
      },
      {
        "version": "0.8.11",
        "lastUpdated": "2023-12-10T10:22:15.503Z"
      },
      {
        "version": "0.8.10",
        "lastUpdated": "2023-10-26T12:19:15.393Z"
      },
      {
        "version": "0.8.9",
        "lastUpdated": "2023-10-23T02:34:38.183Z"
      },
      {
        "version": "0.8.8",
        "lastUpdated": "2023-10-21T16:10:19.137Z"
      },
      {
        "version": "0.8.7",
        "lastUpdated": "2023-10-15T11:05:40.98Z"
      },
      {
        "version": "0.8.6",
        "lastUpdated": "2023-10-14T01:46:33.78Z"
      },
      {
        "version": "0.8.5",
        "lastUpdated": "2023-10-10T15:30:23.05Z"
      },
      {
        "version": "0.8.4",
        "lastUpdated": "2023-10-10T03:01:35.693Z"
      },
      {
        "version": "0.8.3",
        "lastUpdated": "2023-10-10T01:23:29.27Z"
      },
      {
        "version": "0.8.2",
        "lastUpdated": "2023-10-09T15:03:24.257Z"
      },
      {
        "version": "0.8.1",
        "lastUpdated": "2023-10-06T14:59:15.843Z"
      },
      {
        "version": "0.8.0",
        "lastUpdated": "2023-10-05T08:03:17.573Z"
      },
      {
        "version": "0.7.10",
        "lastUpdated": "2023-09-24T14:34:24.893Z"
      },
      {
        "version": "0.7.9",
        "lastUpdated": "2023-09-17T14:57:39.363Z"
      },
      {
        "version": "0.7.8",
        "lastUpdated": "2023-09-15T12:32:24.61Z"
      },
      {
        "version": "0.7.7",
        "lastUpdated": "2023-09-15T09:21:18.2Z"
      }
    ],
    "categories": ["Other"],
    "tags": ["keybindings", "markdown", "quarto"],
    "download_url": "https://marketplace.visualstudio.com/_apis/public/gallery/publishers/shd101wyy/vsextensions/markdown-preview-enhanced/0.8.15/vspackage",
    "marketplace_url": "https://marketplace.visualstudio.com/items?itemName=shd101wyy.markdown-preview-enhanced"
  },
  {
    "extension_name": "SpecStory.specstory-vscode",
    "display_name": "SpecStory (Cursor Extension)",
    "short_description": "(Cursor Extension) Capture, search and learn from every AI coding journey",
    "latest_version": "0.6.1",
    "last_updated": "2025-02-23T20:13:29.417Z",
    "version_history": [
      {
        "version": "0.6.1",
        "lastUpdated": "2025-02-23T20:13:29.417Z"
      },
      {
        "version": "0.6.0",
        "lastUpdated": "2025-02-22T12:30:04.07Z"
      },
      {
        "version": "0.5.0",
        "lastUpdated": "2025-02-03T16:27:20.027Z"
      },
      {
        "version": "0.4.2",
        "lastUpdated": "2025-01-22T23:13:29.907Z"
      },
      {
        "version": "0.4.1",
        "lastUpdated": "2025-01-21T03:22:47.597Z"
      },
      {
        "version": "0.4.0",
        "lastUpdated": "2025-01-17T00:08:54.793Z"
      },
      {
        "version": "0.3.3",
        "lastUpdated": "2025-01-15T15:10:30.343Z"
      },
      {
        "version": "0.3.2",
        "lastUpdated": "2025-01-14T17:38:47.79Z"
      },
      {
        "version": "0.3.1",
        "lastUpdated": "2025-01-13T02:20:08.677Z"
      },
      {
        "version": "0.3.0",
        "lastUpdated": "2025-01-11T16:22:05.64Z"
      },
      {
        "version": "0.2.7",
        "lastUpdated": "2025-01-07T12:38:51.293Z"
      },
      {
        "version": "0.2.6",
        "lastUpdated": "2025-01-04T02:01:17.79Z"
      },
      {
        "version": "0.2.5",
        "lastUpdated": "2025-01-02T23:58:36.883Z"
      },
      {
        "version": "0.2.4",
        "lastUpdated": "2024-12-31T22:43:01.48Z"
      },
      {
        "version": "0.2.3",
        "lastUpdated": "2024-12-18T22:04:41.04Z"
      },
      {
        "version": "0.2.2",
        "lastUpdated": "2024-12-18T21:06:07.203Z"
      },
      {
        "version": "0.1.2",
        "lastUpdated": "2024-12-16T16:22:08.01Z"
      },
      {
        "version": "0.1.1",
        "lastUpdated": "2024-12-16T16:05:19.853Z"
      },
      {
        "version": "0.1.0",
        "lastUpdated": "2024-12-14T12:38:57.57Z"
      }
    ],
    "categories": ["Other"],
    "tags": [],
    "download_url": "https://marketplace.visualstudio.com/_apis/public/gallery/publishers/SpecStory/vsextensions/specstory-vscode/0.6.1/vspackage",
    "marketplace_url": "https://marketplace.visualstudio.com/items?itemName=SpecStory.specstory-vscode"
  },
  {
    "extension_name": "streetsidesoftware.code-spell-checker",
    "display_name": "Code Spell Checker",
    "short_description": "Spelling checker for source code",
    "latest_version": "4.0.39",
    "last_updated": "2025-02-25T10:02:02.823Z",
    "version_history": [
      {
        "version": "4.0.39",
        "lastUpdated": "2025-02-25T10:02:02.823Z"
      },
      {
        "version": "4.0.38",
        "lastUpdated": "2025-02-09T12:43:28.633Z"
      },
      {
        "version": "4.0.37",
        "lastUpdated": "2025-01-31T11:48:44.87Z"
      },
      {
        "version": "4.0.36",
        "lastUpdated": "2025-01-29T17:42:50.85Z"
      },
      {
        "version": "4.0.35",
        "lastUpdated": "2025-01-13T17:48:20.977Z"
      },
      {
        "version": "4.0.34",
        "lastUpdated": "2025-01-08T11:09:22.85Z"
      },
      {
        "version": "4.0.33",
        "lastUpdated": "2025-01-07T18:16:22.65Z"
      },
      {
        "version": "4.0.32",
        "lastUpdated": "2025-01-05T17:50:39.72Z"
      },
      {
        "version": "4.0.31",
        "lastUpdated": "2025-01-02T10:33:40.673Z"
      },
      {
        "version": "4.0.30",
        "lastUpdated": "2025-01-02T09:42:12.103Z"
      },
      {
        "version": "4.0.29",
        "lastUpdated": "2024-12-29T12:35:21.387Z"
      },
      {
        "version": "4.0.28",
        "lastUpdated": "2024-12-24T12:36:25.29Z"
      },
      {
        "version": "4.0.27",
        "lastUpdated": "2024-12-22T09:53:32.74Z"
      },
      {
        "version": "4.0.26",
        "lastUpdated": "2024-12-18T12:00:05.117Z"
      },
      {
        "version": "4.0.25",
        "lastUpdated": "2024-12-17T08:07:26.91Z"
      },
      {
        "version": "4.0.24",
        "lastUpdated": "2024-12-15T17:54:28.807Z"
      },
      {
        "version": "4.0.23",
        "lastUpdated": "2024-12-05T07:37:40.033Z"
      },
      {
        "version": "4.0.21",
        "lastUpdated": "2024-11-20T18:03:41.383Z"
      },
      {
        "version": "4.0.20",
        "lastUpdated": "2024-11-19T19:25:59.34Z"
      },
      {
        "version": "4.0.19",
        "lastUpdated": "2024-11-19T08:12:54.303Z"
      }
    ],
    "categories": ["Linters"],
    "tags": ["checker", "json", "jsonc", "spell", "spellchecker", "spelling"],
    "download_url": "https://marketplace.visualstudio.com/_apis/public/gallery/publishers/streetsidesoftware/vsextensions/code-spell-checker/4.0.39/vspackage",
    "marketplace_url": "https://marketplace.visualstudio.com/items?itemName=streetsidesoftware.code-spell-checker"
  },
  {
    "extension_name": "sumneko.lua",
    "display_name": "Lua",
    "short_description": "Lua Language Server coded by Lua",
    "latest_version": "3.13.6",
    "last_updated": "2025-02-06T07:28:38.793Z",
    "version_history": [
      {
        "version": "3.13.6",
        "lastUpdated": "2025-02-06T07:28:38.793Z"
      },
      {
        "version": "3.13.5",
        "lastUpdated": "2024-12-20T03:32:38.087Z"
      },
      {
        "version": "3.13.4",
        "lastUpdated": "2024-12-13T11:58:49.823Z"
      },
      {
        "version": "3.13.3",
        "lastUpdated": "2024-12-06T11:09:44.783Z"
      },
      {
        "version": "3.13.2",
        "lastUpdated": "2024-11-21T10:13:29.837Z"
      },
      {
        "version": "3.13.1",
        "lastUpdated": "2024-11-13T07:39:29.45Z"
      },
      {
        "version": "3.13.0",
        "lastUpdated": "2024-11-13T07:00:49.083Z"
      },
      {
        "version": "3.12.0",
        "lastUpdated": "2024-10-30T09:03:21.98Z"
      },
      {
        "version": "3.11.1",
        "lastUpdated": "2024-10-09T06:40:44.043Z"
      },
      {
        "version": "3.11.0",
        "lastUpdated": "2024-09-30T09:56:36.853Z"
      },
      {
        "version": "3.10.6",
        "lastUpdated": "2024-09-10T07:55:38.11Z"
      },
      {
        "version": "3.10.5",
        "lastUpdated": "2024-08-19T10:12:34.2Z"
      },
      {
        "version": "3.10.4",
        "lastUpdated": "2024-08-16T12:09:07.143Z"
      },
      {
        "version": "3.10.3",
        "lastUpdated": "2024-08-08T10:25:48.43Z"
      },
      {
        "version": "3.10.2",
        "lastUpdated": "2024-08-07T05:37:45.76Z"
      },
      {
        "version": "3.10.1",
        "lastUpdated": "2024-08-02T09:15:17.127Z"
      },
      {
        "version": "3.10.0",
        "lastUpdated": "2024-08-01T11:17:15.68Z"
      },
      {
        "version": "3.9.3",
        "lastUpdated": "2024-06-11T14:09:04.063Z"
      },
      {
        "version": "3.9.2",
        "lastUpdated": "2024-06-06T03:52:05.643Z"
      },
      {
        "version": "3.9.1",
        "lastUpdated": "2024-05-14T10:53:40.513Z"
      }
    ],
    "categories": ["Programming Languages", "Snippets", "Linters"],
    "tags": ["EmmyLua", "IntelliSense", "json", "jsonc", "lua"],
    "download_url": "https://marketplace.visualstudio.com/_apis/public/gallery/publishers/sumneko/vsextensions/lua/3.13.6/vspackage",
    "marketplace_url": "https://marketplace.visualstudio.com/items?itemName=sumneko.lua"
  },
  {
    "extension_name": "Supabase.vscode-supabase-extension",
    "display_name": "Supabase",
    "short_description": "Supabase Extension for VS Code and GitHub Copilot.",
    "latest_version": "0.0.9",
    "last_updated": "2024-09-10T19:24:08.99Z",
    "version_history": [
      {
        "version": "0.0.9",
        "lastUpdated": "2024-09-10T19:24:08.99Z"
      },
      {
        "version": "0.0.8",
        "lastUpdated": "2024-08-12T03:34:29.883Z"
      },
      {
        "version": "0.0.7",
        "lastUpdated": "2024-08-08T08:21:12.24Z"
      },
      {
        "version": "0.0.6",
        "lastUpdated": "2024-08-07T09:09:05.353Z"
      }
    ],
    "categories": ["AI", "Chat"],
    "tags": ["Databases", "Postgres", "supabase"],
    "download_url": "https://marketplace.visualstudio.com/_apis/public/gallery/publishers/Supabase/vsextensions/vscode-supabase-extension/0.0.9/vspackage",
    "marketplace_url": "https://marketplace.visualstudio.com/items?itemName=Supabase.vscode-supabase-extension"
  },
  {
    "extension_name": "svelte.svelte-vscode",
    "display_name": "Svelte for VS Code",
    "short_description": "Svelte language support for VS Code",
    "latest_version": "109.5.2",
    "last_updated": "2025-01-13T09:38:32.7Z",
    "version_history": [
      {
        "version": "109.5.2",
        "lastUpdated": "2025-01-13T09:38:32.7Z"
      },
      {
        "version": "109.5.1",
        "lastUpdated": "2025-01-08T14:54:15.253Z"
      },
      {
        "version": "109.5.0",
        "lastUpdated": "2025-01-08T12:47:11.257Z"
      },
      {
        "version": "109.4.0",
        "lastUpdated": "2024-12-17T15:56:11.96Z"
      },
      {
        "version": "109.3.3",
        "lastUpdated": "2024-12-03T18:27:12.653Z"
      },
      {
        "version": "109.3.2",
        "lastUpdated": "2024-11-22T20:27:05.197Z"
      },
      {
        "version": "109.3.0",
        "lastUpdated": "2024-11-22T12:27:41.98Z"
      },
      {
        "version": "109.2.4",
        "lastUpdated": "2024-11-16T20:03:59.01Z"
      },
      {
        "version": "109.2.3",
        "lastUpdated": "2024-11-15T13:20:17.133Z"
      },
      {
        "version": "109.2.2",
        "lastUpdated": "2024-11-11T17:10:01.713Z"
      },
      {
        "version": "109.2.1",
        "lastUpdated": "2024-11-08T12:30:14.687Z"
      },
      {
        "version": "109.2.0",
        "lastUpdated": "2024-11-08T11:08:25.323Z"
      },
      {
        "version": "109.1.0",
        "lastUpdated": "2024-10-11T14:34:30.537Z"
      },
      {
        "version": "109.0.3",
        "lastUpdated": "2024-09-27T21:14:51.907Z"
      },
      {
        "version": "109.0.2",
        "lastUpdated": "2024-09-26T12:29:31.28Z"
      },
      {
        "version": "109.0.1",
        "lastUpdated": "2024-09-12T11:28:15.787Z"
      },
      {
        "version": "109.0.0",
        "lastUpdated": "2024-09-02T12:04:18.383Z"
      },
      {
        "version": "108.6.1",
        "lastUpdated": "2024-08-22T16:20:05.08Z"
      },
      {
        "version": "108.6.0",
        "lastUpdated": "2024-07-30T16:41:50.783Z"
      },
      {
        "version": "108.5.4",
        "lastUpdated": "2024-06-26T15:47:17.577Z"
      }
    ],
    "categories": ["Programming Languages", "Formatters"],
    "tags": ["javascript", "json", "snippet", "svelte", "typescript", "vscode"],
    "download_url": "https://marketplace.visualstudio.com/_apis/public/gallery/publishers/svelte/vsextensions/svelte-vscode/109.5.2/vspackage",
    "marketplace_url": "https://marketplace.visualstudio.com/items?itemName=svelte.svelte-vscode"
  },
  {
    "extension_name": "swellaby.vscode-rust-test-adapter",
    "display_name": "Rust Test Explorer",
    "short_description": "View and run your Rust tests in the Sidebar of Visual Studio Code",
    "latest_version": "0.11.0",
    "last_updated": "2019-12-24T18:29:39.913Z",
    "version_history": [
      {
        "version": "0.11.0",
        "lastUpdated": "2019-12-24T18:29:39.913Z"
      },
      {
        "version": "0.10.0",
        "lastUpdated": "2019-11-14T00:15:59.57Z"
      },
      {
        "version": "0.9.0",
        "lastUpdated": "2019-11-04T22:39:53.73Z"
      },
      {
        "version": "0.8.0",
        "lastUpdated": "2019-10-04T17:32:24.633Z"
      },
      {
        "version": "0.7.0",
        "lastUpdated": "2019-07-03T23:38:14.3Z"
      },
      {
        "version": "0.6.0",
        "lastUpdated": "2019-05-15T22:54:19.77Z"
      },
      {
        "version": "0.5.0",
        "lastUpdated": "2019-01-06T06:05:54.383Z"
      },
      {
        "version": "0.4.0",
        "lastUpdated": "2019-01-01T04:25:40.32Z"
      },
      {
        "version": "0.3.2",
        "lastUpdated": "2018-12-31T23:28:48.03Z"
      },
      {
        "version": "0.3.1",
        "lastUpdated": "2018-12-31T23:15:11.697Z"
      },
      {
        "version": "0.1.0",
        "lastUpdated": "2018-12-31T21:12:13.323Z"
      },
      {
        "version": "0.0.4",
        "lastUpdated": "2018-12-31T09:38:27.573Z"
      },
      {
        "version": "0.0.3",
        "lastUpdated": "2018-12-31T08:58:49.553Z"
      },
      {
        "version": "0.0.2",
        "lastUpdated": "2018-12-31T04:08:59.963Z"
      },
      {
        "version": "0.0.1",
        "lastUpdated": "2018-12-31T03:39:57.227Z"
      }
    ],
    "categories": ["Other"],
    "tags": ["rust", "rustlang", "test", "test adapter", "test explorer", "testing"],
    "download_url": "https://marketplace.visualstudio.com/_apis/public/gallery/publishers/swellaby/vsextensions/vscode-rust-test-adapter/0.11.0/vspackage",
    "marketplace_url": "https://marketplace.visualstudio.com/items?itemName=swellaby.vscode-rust-test-adapter"
  },
  {
    "extension_name": "tamasfe.even-better-toml",
    "display_name": "Even Better TOML",
    "short_description": "Fully-featured TOML support",
    "latest_version": "0.21.2",
    "last_updated": "2024-12-20T17:47:36.94Z",
    "version_history": [
      {
        "version": "0.21.2",
        "lastUpdated": "2024-12-20T17:47:36.94Z"
      },
      {
        "version": "0.19.2",
        "lastUpdated": "2023-07-13T11:01:39.373Z"
      },
      {
        "version": "0.19.1",
        "lastUpdated": "2023-07-10T18:32:21.597Z"
      },
      {
        "version": "0.19.0",
        "lastUpdated": "2022-11-01T15:39:57.243Z"
      },
      {
        "version": "0.18.3",
        "lastUpdated": "2022-10-25T09:41:08.463Z"
      },
      {
        "version": "0.18.2",
        "lastUpdated": "2022-10-25T00:26:38.327Z"
      },
      {
        "version": "0.18.1",
        "lastUpdated": "2022-09-02T02:42:31.377Z"
      },
      {
        "version": "0.18.0",
        "lastUpdated": "2022-09-01T21:20:35.84Z"
      },
      {
        "version": "0.17.1",
        "lastUpdated": "2022-08-08T23:03:09.893Z"
      },
      {
        "version": "0.17.0",
        "lastUpdated": "2022-08-08T22:50:21.31Z"
      },
      {
        "version": "0.16.5",
        "lastUpdated": "2022-07-17T13:29:58.427Z"
      },
      {
        "version": "0.16.4",
        "lastUpdated": "2022-06-21T12:55:49.683Z"
      },
      {
        "version": "0.16.3",
        "lastUpdated": "2022-06-17T22:10:51.303Z"
      },
      {
        "version": "0.16.2",
        "lastUpdated": "2022-06-17T18:36:34.587Z"
      },
      {
        "version": "0.16.1",
        "lastUpdated": "2022-06-17T10:13:43.283Z"
      },
      {
        "version": "0.16.0",
        "lastUpdated": "2022-06-17T09:54:00.82Z"
      },
      {
        "version": "0.15.2",
        "lastUpdated": "2022-06-16T23:09:10.127Z"
      },
      {
        "version": "0.15.1",
        "lastUpdated": "2022-06-16T21:16:34.797Z"
      },
      {
        "version": "0.15.0",
        "lastUpdated": "2022-06-16T20:32:23.15Z"
      },
      {
        "version": "0.14.2",
        "lastUpdated": "2021-07-13T01:04:31.767Z"
      }
    ],
    "categories": ["Programming Languages", "Linters", "Formatters"],
    "tags": ["cargoLock", "config", "formatter", "rust", "syntax", "toml"],
    "download_url": "https://marketplace.visualstudio.com/_apis/public/gallery/publishers/tamasfe/vsextensions/even-better-toml/0.21.2/vspackage",
    "marketplace_url": "https://marketplace.visualstudio.com/items?itemName=tamasfe.even-better-toml"
  },
  {
    "extension_name": "tauri-apps.tauri-vscode",
    "display_name": "Tauri",
    "short_description": "Enhances the experience of Tauri apps development",
    "latest_version": "0.2.9",
    "last_updated": "2024-09-16T15:25:21.957Z",
    "version_history": [
      {
        "version": "0.2.9",
        "lastUpdated": "2024-09-16T15:25:21.957Z"
      },
      {
        "version": "0.2.8",
        "lastUpdated": "2024-09-02T17:23:48.34Z"
      },
      {
        "version": "0.2.7",
        "lastUpdated": "2024-08-29T03:14:21.86Z"
      },
      {
        "version": "0.2.6",
        "lastUpdated": "2023-03-17T17:09:30.233Z"
      },
      {
        "version": "0.2.5",
        "lastUpdated": "2023-03-17T16:51:45.237Z"
      },
      {
        "version": "0.2.4",
        "lastUpdated": "2023-03-17T16:39:35.157Z"
      },
      {
        "version": "0.2.1",
        "lastUpdated": "2022-10-25T15:18:06.517Z"
      },
      {
        "version": "0.2.0",
        "lastUpdated": "2022-09-19T15:08:46.467Z"
      },
      {
        "version": "0.1.7",
        "lastUpdated": "2022-09-11T12:49:18.877Z"
      },
      {
        "version": "0.1.6",
        "lastUpdated": "2022-06-18T21:00:13.073Z"
      },
      {
        "version": "0.1.4",
        "lastUpdated": "2022-02-11T09:16:04.543Z"
      },
      {
        "version": "0.1.3",
        "lastUpdated": "2021-09-29T14:30:46.653Z"
      },
      {
        "version": "0.1.2",
        "lastUpdated": "2021-05-04T15:52:04.637Z"
      },
      {
        "version": "0.1.1",
        "lastUpdated": "2021-04-29T13:34:43.733Z"
      },
      {
        "version": "0.1.0",
        "lastUpdated": "2021-04-29T13:10:38.593Z"
      },
      {
        "version": "0.0.2",
        "lastUpdated": "2020-07-12T17:33:48.197Z"
      },
      {
        "version": "0.0.1",
        "lastUpdated": "2020-07-07T18:39:12.417Z"
      }
    ],
    "categories": ["Snippets", "Linters"],
    "tags": ["desktop", "development", "framework", "gui", "javascript", "json", "rust", "snippet", "tauri"],
    "download_url": "https://marketplace.visualstudio.com/_apis/public/gallery/publishers/tauri-apps/vsextensions/tauri-vscode/0.2.9/vspackage",
    "marketplace_url": "https://marketplace.visualstudio.com/items?itemName=tauri-apps.tauri-vscode"
  },
  {
    "extension_name": "timonwong.shellcheck",
    "display_name": "ShellCheck",
    "short_description": "Integrates ShellCheck into VS Code, a linter for Shell scripts.",
    "latest_version": "0.37.7",
    "last_updated": "2025-02-10T16:58:09.587Z",
    "version_history": [
      {
        "version": "0.37.7",
        "lastUpdated": "2025-02-10T16:58:09.587Z"
      },
      {
        "version": "0.37.6",
        "lastUpdated": "2025-01-12T19:14:16.93Z"
      },
      {
        "version": "0.37.5",
        "lastUpdated": "2025-01-12T18:53:27.22Z"
      },
      {
        "version": "0.37.4",
        "lastUpdated": "2025-01-01T23:09:20.397Z"
      },
      {
        "version": "0.37.3",
        "lastUpdated": "2024-12-30T20:13:21.213Z"
      },
      {
        "version": "0.37.2",
        "lastUpdated": "2024-12-30T15:46:08.123Z"
      },
      {
        "version": "0.37.1",
        "lastUpdated": "2024-04-11T14:19:41.607Z"
      },
      {
        "version": "0.37.0",
        "lastUpdated": "2024-03-08T13:23:55.073Z"
      },
      {
        "version": "0.36.0",
        "lastUpdated": "2024-03-08T04:32:44.213Z"
      },
      {
        "version": "0.35.0",
        "lastUpdated": "2023-11-28T02:15:13.167Z"
      },
      {
        "version": "0.34.0",
        "lastUpdated": "2023-08-27T15:28:56.523Z"
      },
      {
        "version": "0.33.1",
        "lastUpdated": "2023-08-08T04:32:41.837Z"
      },
      {
        "version": "0.33.0",
        "lastUpdated": "2023-07-17T18:45:41.193Z"
      },
      {
        "version": "0.32.6",
        "lastUpdated": "2023-06-06T21:14:11.037Z"
      },
      {
        "version": "0.32.5",
        "lastUpdated": "2023-04-25T02:42:36.747Z"
      },
      {
        "version": "0.32.4",
        "lastUpdated": "2023-04-18T02:21:03.653Z"
      },
      {
        "version": "0.32.3",
        "lastUpdated": "2023-04-18T01:51:59.197Z"
      },
      {
        "version": "0.32.2",
        "lastUpdated": "2023-04-17T22:57:52.877Z"
      },
      {
        "version": "0.32.1",
        "lastUpdated": "2023-04-15T20:01:54.43Z"
      },
      {
        "version": "0.32.0",
        "lastUpdated": "2023-04-14T01:07:05.333Z"
      }
    ],
    "categories": ["Programming Languages", "Linters"],
    "tags": ["bash", "dash", "ksh", "lint", "linter", "posix", "sh", "shell", "shellcheck-output", "shellcheckrc", "shellscript", "snippet"],
    "download_url": "https://marketplace.visualstudio.com/_apis/public/gallery/publishers/timonwong/vsextensions/shellcheck/0.37.7/vspackage",
    "marketplace_url": "https://marketplace.visualstudio.com/items?itemName=timonwong.shellcheck"
  },
  {
    "extension_name": "twxs.cmake",
    "display_name": "CMake",
    "short_description": "CMake langage support for Visual Studio Code",
    "latest_version": "0.0.17",
    "last_updated": "2017-03-06T23:12:02.523Z",
    "version_history": [
      {
        "version": "0.0.17",
        "lastUpdated": "2017-03-06T23:12:02.523Z"
      },
      {
        "version": "0.0.15",
        "lastUpdated": "2016-05-10T22:31:20.18Z"
      },
      {
        "version": "0.0.14",
        "lastUpdated": "2016-05-05T20:59:10.45Z"
      },
      {
        "version": "0.0.13",
        "lastUpdated": "2016-04-16T06:31:11.57Z"
      },
      {
        "version": "0.0.12",
        "lastUpdated": "2015-11-18T12:34:06.403Z"
      },
      {
        "version": "0.0.11",
        "lastUpdated": "2015-11-18T08:55:58.267Z"
      },
      {
        "version": "0.0.10",
        "lastUpdated": "2015-11-18T08:48:09.493Z"
      },
      {
        "version": "0.0.9",
        "lastUpdated": "2015-11-18T08:24:05.553Z"
      },
      {
        "version": "0.0.8",
        "lastUpdated": "2015-11-16T12:28:22.33Z"
      },
      {
        "version": "0.0.7",
        "lastUpdated": "2015-11-16T10:47:59.6Z"
      },
      {
        "version": "0.0.6",
        "lastUpdated": "2015-11-10T00:09:59.937Z"
      },
      {
        "version": "0.0.5",
        "lastUpdated": "2015-11-02T12:09:22.42Z"
      },
      {
        "version": "0.0.4",
        "lastUpdated": "2015-10-22T20:25:46.74Z"
      },
      {
        "version": "0.0.2",
        "lastUpdated": "2015-10-21T23:52:11.483Z"
      },
      {
        "version": "0.0.1",
        "lastUpdated": "2015-10-19T23:32:24.897Z"
      }
    ],
    "categories": ["Programming Languages", "Snippets"],
    "tags": ["CMake", "CMake Cache", "cmake-cache", "Syntax"],
    "download_url": "https://marketplace.visualstudio.com/_apis/public/gallery/publishers/twxs/vsextensions/cmake/0.0.17/vspackage",
    "marketplace_url": "https://marketplace.visualstudio.com/items?itemName=twxs.cmake"
  },
  {
    "extension_name": "ultram4rine.vscode-choosealicense",
    "display_name": "Choose a License",
    "short_description": "Choose a license for your project in VS Code",
    "latest_version": "0.9.4",
    "last_updated": "2023-12-26T21:28:47.29Z",
    "version_history": [
      {
        "version": "0.9.4",
        "lastUpdated": "2023-12-26T21:28:47.29Z"
      },
      {
        "version": "0.9.3",
        "lastUpdated": "2023-09-08T19:24:57.187Z"
      },
      {
        "version": "0.9.2",
        "lastUpdated": "2023-01-16T22:04:38.663Z"
      },
      {
        "version": "0.9.1",
        "lastUpdated": "2022-12-26T19:43:49.953Z"
      },
      {
        "version": "0.9.0",
        "lastUpdated": "2022-09-11T18:17:30.43Z"
      },
      {
        "version": "0.8.0",
        "lastUpdated": "2022-07-20T19:28:11Z"
      },
      {
        "version": "0.7.0",
        "lastUpdated": "2022-06-25T15:36:10.187Z"
      },
      {
        "version": "0.6.2",
        "lastUpdated": "2022-04-24T17:48:19.017Z"
      },
      {
        "version": "0.6.1",
        "lastUpdated": "2022-04-24T16:30:44.643Z"
      },
      {
        "version": "0.6.0",
        "lastUpdated": "2021-08-18T14:49:26.037Z"
      },
      {
        "version": "0.5.0",
        "lastUpdated": "2021-08-16T17:19:34.46Z"
      },
      {
        "version": "0.4.0",
        "lastUpdated": "2020-12-02T18:33:23.627Z"
      },
      {
        "version": "0.3.2",
        "lastUpdated": "2020-10-31T16:15:31.95Z"
      },
      {
        "version": "0.3.0",
        "lastUpdated": "2020-04-01T16:18:46.073Z"
      },
      {
        "version": "0.2.0",
        "lastUpdated": "2020-03-30T13:34:51.413Z"
      },
      {
        "version": "0.1.1",
        "lastUpdated": "2020-03-29T17:47:39.67Z"
      },
      {
        "version": "0.1.0",
        "lastUpdated": "2020-03-28T20:12:45.923Z"
      }
    ],
    "categories": ["Other"],
    "tags": ["license"],
    "download_url": "https://marketplace.visualstudio.com/_apis/public/gallery/publishers/ultram4rine/vsextensions/vscode-choosealicense/0.9.4/vspackage",
    "marketplace_url": "https://marketplace.visualstudio.com/items?itemName=ultram4rine.vscode-choosealicense"
  },
  {
    "extension_name": "unifiedjs.vscode-mdx",
    "display_name": "MDX",
    "short_description": "Language support for MDX",
    "latest_version": "1.8.13",
    "last_updated": "2024-12-29T16:22:19.73Z",
    "version_history": [
      {
        "version": "1.8.13",
        "lastUpdated": "2024-12-29T16:22:19.73Z"
      },
      {
        "version": "1.8.12",
        "lastUpdated": "2024-12-23T16:52:14.43Z"
      },
      {
        "version": "1.8.11",
        "lastUpdated": "2024-09-19T15:54:39.177Z"
      },
      {
        "version": "1.8.10",
        "lastUpdated": "2024-08-19T19:51:57.243Z"
      },
      {
        "version": "1.8.9",
        "lastUpdated": "2024-06-23T18:03:20.35Z"
      },
      {
        "version": "1.8.8",
        "lastUpdated": "2024-06-05T16:33:22.903Z"
      },
      {
        "version": "1.8.7",
        "lastUpdated": "2024-05-27T14:43:38.5Z"
      },
      {
        "version": "1.8.6",
        "lastUpdated": "2024-05-21T13:36:29.62Z"
      },
      {
        "version": "1.8.5",
        "lastUpdated": "2024-05-06T11:24:11.637Z"
      },
      {
        "version": "1.8.4",
        "lastUpdated": "2024-05-02T11:20:30.523Z"
      },
      {
        "version": "1.8.3",
        "lastUpdated": "2024-03-26T15:53:18.12Z"
      },
      {
        "version": "1.8.2",
        "lastUpdated": "2024-03-15T10:16:17.1Z"
      },
      {
        "version": "1.8.1",
        "lastUpdated": "2024-03-03T17:48:57.3Z"
      },
      {
        "version": "1.8.0",
        "lastUpdated": "2024-03-01T19:48:02.203Z"
      },
      {
        "version": "1.7.3",
        "lastUpdated": "2024-02-27T16:07:41.18Z"
      },
      {
        "version": "1.7.2",
        "lastUpdated": "2024-02-22T14:25:58.153Z"
      },
      {
        "version": "1.7.1",
        "lastUpdated": "2024-02-02T14:29:57.693Z"
      },
      {
        "version": "1.7.0",
        "lastUpdated": "2024-01-20T12:08:48.96Z"
      },
      {
        "version": "1.6.1",
        "lastUpdated": "2023-12-19T15:44:17.353Z"
      },
      {
        "version": "1.6.0",
        "lastUpdated": "2023-12-14T16:53:13.163Z"
      }
    ],
    "categories": ["Programming Languages"],
    "tags": ["javascript", "javascriptreact", "json", "keybindings", "Markdown", "mdx", "typescript", "typescriptreact"],
    "download_url": "https://marketplace.visualstudio.com/_apis/public/gallery/publishers/unifiedjs/vsextensions/vscode-mdx/1.8.13/vspackage",
    "marketplace_url": "https://marketplace.visualstudio.com/items?itemName=unifiedjs.vscode-mdx"
  },
  {
    "extension_name": "unifiedjs.vscode-remark",
    "display_name": "remark",
    "short_description": "Lint and format markdown code with remark",
    "latest_version": "3.0.0",
    "last_updated": "2024-04-17T14:51:35.27Z",
    "version_history": [
      {
        "version": "3.0.0",
        "lastUpdated": "2024-04-17T14:51:35.27Z"
      },
      {
        "version": "2.1.0",
        "lastUpdated": "2022-07-30T10:03:35.65Z"
      },
      {
        "version": "2.0.0",
        "lastUpdated": "2022-07-23T15:35:04.86Z"
      },
      {
        "version": "1.3.0",
        "lastUpdated": "2021-03-21T15:24:09.687Z"
      }
    ],
    "categories": ["Linters", "Formatters"],
    "tags": ["format", "ignore", "json", "lint", "linters", "markdown", "remark", "validate"],
    "download_url": "https://marketplace.visualstudio.com/_apis/public/gallery/publishers/unifiedjs/vsextensions/vscode-remark/3.0.0/vspackage",
    "marketplace_url": "https://marketplace.visualstudio.com/items?itemName=unifiedjs.vscode-remark"
  },
  {
    "extension_name": "usernamehw.errorlens",
    "display_name": "Error Lens",
    "short_description": "Improve highlighting of errors, warnings and other language diagnostics.",
    "latest_version": "3.23.0",
    "last_updated": "2025-01-30T13:09:10.163Z",
    "version_history": [
      {
        "version": "3.23.0",
        "lastUpdated": "2025-01-30T13:09:10.163Z"
      },
      {
        "version": "3.22.1",
        "lastUpdated": "2025-01-28T18:52:04.87Z"
      },
      {
        "version": "3.22.0",
        "lastUpdated": "2024-12-20T09:27:13.473Z"
      },
      {
        "version": "3.21.0",
        "lastUpdated": "2024-12-16T10:38:13.69Z"
      },
      {
        "version": "3.20.0",
        "lastUpdated": "2024-06-22T08:30:38.4Z"
      },
      {
        "version": "3.19.0",
        "lastUpdated": "2024-06-21T14:56:10.1Z"
      },
      {
        "version": "3.18.0",
        "lastUpdated": "2024-05-28T16:47:48.33Z"
      },
      {
        "version": "3.17.0",
        "lastUpdated": "2024-04-14T19:50:54.43Z"
      },
      {
        "version": "3.16.0",
        "lastUpdated": "2023-12-16T09:12:54.723Z"
      },
      {
        "version": "3.15.0",
        "lastUpdated": "2023-10-22T14:19:22.603Z"
      },
      {
        "version": "3.14.0",
        "lastUpdated": "2023-09-25T18:37:17.003Z"
      },
      {
        "version": "3.13.0",
        "lastUpdated": "2023-08-08T08:24:56.443Z"
      },
      {
        "version": "3.12.0",
        "lastUpdated": "2023-07-14T07:56:38.753Z"
      },
      {
        "version": "3.11.1",
        "lastUpdated": "2023-06-08T19:52:36.73Z"
      },
      {
        "version": "3.11.0",
        "lastUpdated": "2023-05-06T15:03:55.483Z"
      },
      {
        "version": "3.10.1",
        "lastUpdated": "2023-04-26T13:56:08.94Z"
      },
      {
        "version": "3.10.0",
        "lastUpdated": "2023-04-18T14:03:53.987Z"
      },
      {
        "version": "3.9.0",
        "lastUpdated": "2023-04-07T09:19:17.83Z"
      },
      {
        "version": "3.8.0",
        "lastUpdated": "2023-03-14T09:54:06.207Z"
      },
      {
        "version": "3.7.0",
        "lastUpdated": "2023-02-07T17:08:38.357Z"
      }
    ],
    "categories": ["Other"],
    "tags": ["diagnostic", "error", "gutter", "highlight", "inline", "message", "problem", "problems", "status bar", "warning"],
    "download_url": "https://marketplace.visualstudio.com/_apis/public/gallery/publishers/usernamehw/vsextensions/errorlens/3.23.0/vspackage",
    "marketplace_url": "https://marketplace.visualstudio.com/items?itemName=usernamehw.errorlens"
  },
  {
    "extension_name": "VisualStudioExptTeam.vscodeintellicode",
    "display_name": "IntelliCode",
    "short_description": "AI-assisted development",
    "latest_version": "1.3.2",
    "last_updated": "2024-10-23T23:47:03.837Z",
    "version_history": [
      {
        "version": "1.3.2",
        "lastUpdated": "2024-10-23T23:47:03.837Z"
      },
      {
        "version": "1.3.1",
        "lastUpdated": "2024-03-15T03:09:14.89Z"
      },
      {
        "version": "1.3.0",
        "lastUpdated": "2024-03-13T17:23:05.977Z"
      },
      {
        "version": "1.2.30",
        "lastUpdated": "2023-01-06T19:46:11.33Z"
      },
      {
        "version": "1.2.29",
        "lastUpdated": "2022-10-19T20:21:55.08Z"
      },
      {
        "version": "1.2.28",
        "lastUpdated": "2022-09-28T03:35:31.97Z"
      },
      {
        "version": "1.2.27",
        "lastUpdated": "2022-09-16T19:19:26.88Z"
      },
      {
        "version": "1.2.26",
        "lastUpdated": "2022-09-16T18:27:36.01Z"
      },
      {
        "version": "1.2.25",
        "lastUpdated": "2022-09-07T21:17:04.303Z"
      },
      {
        "version": "1.2.24",
        "lastUpdated": "2022-08-30T18:29:42Z"
      },
      {
        "version": "1.2.23",
        "lastUpdated": "2022-08-23T00:08:54.5Z"
      },
      {
        "version": "1.2.22",
        "lastUpdated": "2022-06-30T23:09:44.853Z"
      },
      {
        "version": "1.2.21",
        "lastUpdated": "2022-05-12T23:07:04.16Z"
      },
      {
        "version": "1.2.20",
        "lastUpdated": "2022-04-21T23:32:22.507Z"
      },
      {
        "version": "1.2.19",
        "lastUpdated": "2022-04-13T22:04:09.193Z"
      },
      {
        "version": "1.2.18",
        "lastUpdated": "2022-04-01T21:01:44.543Z"
      },
      {
        "version": "1.2.17",
        "lastUpdated": "2022-02-08T16:52:27.467Z"
      },
      {
        "version": "1.2.16",
        "lastUpdated": "2022-01-24T23:35:50.81Z"
      },
      {
        "version": "1.2.15",
        "lastUpdated": "2021-12-13T18:57:00.75Z"
      },
      {
        "version": "1.2.14",
        "lastUpdated": "2021-05-18T17:29:01.223Z"
      }
    ],
    "categories": ["Other"],
    "tags": ["java", "javascript", "javascriptreact", "python", "sql", "typescript", "typescriptreact"],
    "download_url": "https://marketplace.visualstudio.com/_apis/public/gallery/publishers/VisualStudioExptTeam/vsextensions/vscodeintellicode/1.3.2/vspackage",
    "marketplace_url": "https://marketplace.visualstudio.com/items?itemName=VisualStudioExptTeam.vscodeintellicode"
  },
  {
    "extension_name": "vitest.explorer",
    "display_name": "Vitest",
    "short_description": "A Vite-native testing framework. It's fast!",
    "latest_version": "1.14.4",
    "last_updated": "2025-02-22T10:05:31.44Z",
    "version_history": [
      {
        "version": "1.14.4",
        "lastUpdated": "2025-02-22T10:05:31.44Z"
      },
      {
        "version": "1.14.3",
        "lastUpdated": "2025-02-18T16:16:55.033Z"
      },
      {
        "version": "1.14.2",
        "lastUpdated": "2025-02-18T16:05:30.17Z"
      },
      {
        "version": "1.14.1",
        "lastUpdated": "2025-02-14T14:04:45.577Z"
      },
      {
        "version": "1.14.0",
        "lastUpdated": "2025-02-13T15:36:36.183Z"
      },
      {
        "version": "1.13.0",
        "lastUpdated": "2025-02-11T16:03:43.8Z"
      },
      {
        "version": "1.12.1",
        "lastUpdated": "2025-02-07T16:45:42.907Z"
      },
      {
        "version": "1.12.0",
        "lastUpdated": "2025-02-07T16:32:26.1Z"
      },
      {
        "version": "1.10.7",
        "lastUpdated": "2025-02-04T15:16:18.27Z"
      },
      {
        "version": "1.10.6",
        "lastUpdated": "2025-01-23T15:52:13.88Z"
      },
      {
        "version": "1.10.5",
        "lastUpdated": "2025-01-22T17:23:49.217Z"
      },
      {
        "version": "1.10.4",
        "lastUpdated": "2025-01-22T14:26:02.06Z"
      },
      {
        "version": "1.10.3",
        "lastUpdated": "2025-01-21T15:20:16.137Z"
      },
      {
        "version": "1.10.2",
        "lastUpdated": "2025-01-16T13:01:26.227Z"
      },
      {
        "version": "1.10.1",
        "lastUpdated": "2025-01-14T05:45:01.65Z"
      },
      {
        "version": "1.10.0",
        "lastUpdated": "2025-01-13T13:42:24.647Z"
      },
      {
        "version": "1.9.0",
        "lastUpdated": "2025-01-09T16:57:58.87Z"
      },
      {
        "version": "1.8.5",
        "lastUpdated": "2024-12-17T09:34:38.29Z"
      },
      {
        "version": "1.8.4",
        "lastUpdated": "2024-12-16T13:38:25.01Z"
      },
      {
        "version": "1.8.3",
        "lastUpdated": "2024-12-08T11:23:16.79Z"
      }
    ],
    "categories": ["Testing"],
    "tags": ["javascript", "test", "typescript", "vitest", "Vitest Snapshot", "vitest-snapshot"],
    "download_url": "https://marketplace.visualstudio.com/_apis/public/gallery/publishers/vitest/vsextensions/explorer/1.14.4/vspackage",
    "marketplace_url": "https://marketplace.visualstudio.com/items?itemName=vitest.explorer"
  },
  {
    "extension_name": "vivaxy.vscode-conventional-commits",
    "display_name": "Conventional Commits",
    "short_description": "💬Conventional Commits for VSCode.",
    "latest_version": "1.26.0",
    "last_updated": "2024-08-27T03:48:54.613Z",
    "version_history": [
      {
        "version": "1.26.0",
        "lastUpdated": "2024-08-27T03:48:54.613Z"
      },
      {
        "version": "1.25.0",
        "lastUpdated": "2022-12-30T11:30:38.3Z"
      },
      {
        "version": "1.24.5",
        "lastUpdated": "2022-12-30T09:35:50.677Z"
      },
      {
        "version": "1.24.4",
        "lastUpdated": "2022-12-09T01:42:26.357Z"
      },
      {
        "version": "1.24.3",
        "lastUpdated": "2022-10-01T01:03:19.71Z"
      },
      {
        "version": "1.24.2",
        "lastUpdated": "2022-08-23T02:09:35.407Z"
      },
      {
        "version": "1.24.1",
        "lastUpdated": "2022-05-03T05:01:53.543Z"
      },
      {
        "version": "1.24.0",
        "lastUpdated": "2021-12-17T06:28:41.577Z"
      },
      {
        "version": "1.23.0",
        "lastUpdated": "2021-10-08T04:20:30.253Z"
      },
      {
        "version": "1.22.0",
        "lastUpdated": "2021-08-27T08:58:16.31Z"
      },
      {
        "version": "1.21.3",
        "lastUpdated": "2021-06-26T04:19:29.043Z"
      },
      {
        "version": "1.21.2",
        "lastUpdated": "2021-06-26T04:09:35.357Z"
      },
      {
        "version": "1.21.1",
        "lastUpdated": "2021-06-26T03:49:53.46Z"
      },
      {
        "version": "1.21.0",
        "lastUpdated": "2021-05-03T08:28:56.16Z"
      },
      {
        "version": "1.20.0",
        "lastUpdated": "2021-04-09T01:28:39.753Z"
      },
      {
        "version": "1.19.0",
        "lastUpdated": "2021-04-02T00:41:44.983Z"
      },
      {
        "version": "1.18.2",
        "lastUpdated": "2021-03-29T13:12:36.47Z"
      },
      {
        "version": "1.18.1",
        "lastUpdated": "2021-03-25T07:26:52.327Z"
      },
      {
        "version": "1.18.0",
        "lastUpdated": "2021-03-22T02:07:27.64Z"
      },
      {
        "version": "1.17.0",
        "lastUpdated": "2021-03-17T02:43:26.563Z"
      }
    ],
    "categories": ["Snippets", "SCM Providers"],
    "tags": ["commit", "commitizen", "conventional-changelog", "conventional-commits", "cz", "gacp", "git"],
    "download_url": "https://marketplace.visualstudio.com/_apis/public/gallery/publishers/vivaxy/vsextensions/vscode-conventional-commits/1.26.0/vspackage",
    "marketplace_url": "https://marketplace.visualstudio.com/items?itemName=vivaxy.vscode-conventional-commits"
  },
  {
    "extension_name": "vmware.vscode-boot-dev-pack",
    "display_name": "Spring Boot Extension Pack",
    "short_description": "A collection of extensions for developing Spring Boot applications",
    "latest_version": "0.2.2",
    "last_updated": "2025-01-28T17:23:25.743Z",
    "version_history": [
      {
        "version": "0.2.2",
        "lastUpdated": "2025-01-28T17:23:25.743Z"
      },
      {
        "version": "0.2.1",
        "lastUpdated": "2023-02-01T07:21:07.31Z"
      },
      {
        "version": "0.2.0",
        "lastUpdated": "2022-12-14T13:57:22.523Z"
      },
      {
        "version": "0.1.0",
        "lastUpdated": "2021-08-16T21:14:06.997Z"
      },
      {
        "version": "0.0.8",
        "lastUpdated": "2018-09-17T17:39:31.413Z"
      },
      {
        "version": "0.0.7",
        "lastUpdated": "2018-09-17T17:34:30.96Z"
      },
      {
        "version": "0.0.6",
        "lastUpdated": "2018-09-17T17:23:57.69Z"
      },
      {
        "version": "0.0.5",
        "lastUpdated": "2018-08-20T17:57:44.613Z"
      },
      {
        "version": "0.0.4",
        "lastUpdated": "2018-02-23T16:12:12.87Z"
      },
      {
        "version": "0.0.3",
        "lastUpdated": "2018-02-22T23:55:25.307Z"
      },
      {
        "version": "0.0.2",
        "lastUpdated": "2017-11-29T15:02:02.447Z"
      },
      {
        "version": "0.0.1",
        "lastUpdated": "2017-11-28T19:43:15.85Z"
      }
    ],
    "categories": ["Programming Languages", "Linters", "Extension Packs"],
    "tags": ["java", "spring-boot", "yaml"],
    "download_url": "https://marketplace.visualstudio.com/_apis/public/gallery/publishers/vmware/vsextensions/vscode-boot-dev-pack/0.2.2/vspackage",
    "marketplace_url": "https://marketplace.visualstudio.com/items?itemName=vmware.vscode-boot-dev-pack"
  },
  {
    "extension_name": "vmware.vscode-spring-boot",
    "display_name": "Spring Boot Tools",
    "short_description": "Provides validation and content assist for Spring Boot `application.properties`, `application.yml` properties files. As well as Boot-specific support for `.java` files.",
    "latest_version": "1.61.2025022502",
    "last_updated": "2025-02-25T02:58:34.037Z",
    "version_history": [
      {
        "version": "1.61.2025022502",
        "lastUpdated": "2025-02-25T02:58:34.037Z"
      },
      {
        "version": "1.61.2025022000",
        "lastUpdated": "2025-02-20T01:06:18.46Z"
      },
      {
        "version": "1.61.2025021800",
        "lastUpdated": "2025-02-18T01:03:56.457Z"
      },
      {
        "version": "1.61.2025021500",
        "lastUpdated": "2025-02-15T01:03:50.28Z"
      },
      {
        "version": "1.61.2025021300",
        "lastUpdated": "2025-02-13T01:04:13.27Z"
      },
      {
        "version": "1.61.2025021100",
        "lastUpdated": "2025-02-11T01:02:20.683Z"
      },
      {
        "version": "1.61.2025020800",
        "lastUpdated": "2025-02-08T01:24:36.38Z"
      },
      {
        "version": "1.61.2025020600",
        "lastUpdated": "2025-02-06T01:14:45.357Z"
      },
      {
        "version": "1.60.2025020400",
        "lastUpdated": "2025-02-04T01:13:38.927Z"
      },
      {
        "version": "1.60.2025020100",
        "lastUpdated": "2025-02-01T01:11:22.053Z"
      },
      {
        "version": "1.60.2025013000",
        "lastUpdated": "2025-01-30T01:04:37.977Z"
      },
      {
        "version": "1.60.2025012800",
        "lastUpdated": "2025-01-28T01:07:18.033Z"
      },
      {
        "version": "1.60.2025012500",
        "lastUpdated": "2025-01-25T01:11:05.813Z"
      },
      {
        "version": "1.60.2025012302",
        "lastUpdated": "2025-01-23T03:34:56.543Z"
      },
      {
        "version": "1.60.2025011800",
        "lastUpdated": "2025-01-18T01:16:19.207Z"
      },
      {
        "version": "1.60.2025011600",
        "lastUpdated": "2025-01-16T01:14:48.713Z"
      },
      {
        "version": "1.60.2025011100",
        "lastUpdated": "2025-01-11T01:10:54.137Z"
      },
      {
        "version": "1.60.2025010900",
        "lastUpdated": "2025-01-09T01:16:06.283Z"
      },
      {
        "version": "1.60.2025010700",
        "lastUpdated": "2025-01-07T01:05:40.85Z"
      },
      {
        "version": "1.60.2025010400",
        "lastUpdated": "2025-01-04T01:05:22.78Z"
      }
    ],
    "categories": ["Programming Languages", "Linters", "AI", "Chat"],
    "tags": [
      "application-properties",
      "application-yaml",
      "java",
      "java-properties",
      "JPA Query Properties",
      "jpa-query-properties",
      "Spring Boot Properties",
      "Spring Boot Properties Yaml",
      "Spring Factories",
      "spring-boot",
      "spring-boot-properties",
      "spring-boot-properties-yaml",
      "spring-factories"
    ],
    "download_url": "https://marketplace.visualstudio.com/_apis/public/gallery/publishers/vmware/vsextensions/vscode-spring-boot/1.61.2025022502/vspackage",
    "marketplace_url": "https://marketplace.visualstudio.com/items?itemName=vmware.vscode-spring-boot"
  },
  {
    "extension_name": "vscjava.vscode-gradle",
    "display_name": "Gradle for Java",
    "short_description": "Manage Gradle Projects, run Gradle tasks and provide better Gradle file authoring experience in VS Code",
    "latest_version": "3.16.2024111106",
    "last_updated": "2024-11-11T08:17:59.96Z",
    "version_history": [
      {
        "version": "3.16.2024111106",
        "lastUpdated": "2024-11-11T08:17:59.96Z"
      },
      {
        "version": "3.16.2024102102",
        "lastUpdated": "2024-10-21T08:08:20.13Z"
      },
      {
        "version": "3.16.2024100900",
        "lastUpdated": "2024-10-09T02:33:46.123Z"
      },
      {
        "version": "3.16.2024082806",
        "lastUpdated": "2024-08-28T09:30:02.85Z"
      },
      {
        "version": "3.16.2024082707",
        "lastUpdated": "2024-08-27T09:05:25.78Z"
      },
      {
        "version": "3.16.2024081608",
        "lastUpdated": "2024-08-16T12:28:48.05Z"
      },
      {
        "version": "3.16.2024081507",
        "lastUpdated": "2024-08-15T09:27:18.647Z"
      },
      {
        "version": "3.16.2024081404",
        "lastUpdated": "2024-08-15T02:34:45.39Z"
      },
      {
        "version": "3.16.2024081311",
        "lastUpdated": "2024-08-13T13:56:25.303Z"
      },
      {
        "version": "3.16.2024081209",
        "lastUpdated": "2024-08-13T03:26:25.933Z"
      },
      {
        "version": "3.16.2024080907",
        "lastUpdated": "2024-08-10T01:53:58.517Z"
      },
      {
        "version": "3.16.2024080809",
        "lastUpdated": "2024-08-08T11:45:05.143Z"
      },
      {
        "version": "3.16.2024080708",
        "lastUpdated": "2024-08-07T11:01:52.24Z"
      },
      {
        "version": "3.16.2024080611",
        "lastUpdated": "2024-08-06T12:48:06.85Z"
      },
      {
        "version": "3.16.2024080511",
        "lastUpdated": "2024-08-05T13:27:11.143Z"
      },
      {
        "version": "3.16.2024080209",
        "lastUpdated": "2024-08-02T11:24:52.54Z"
      },
      {
        "version": "3.16.2024080109",
        "lastUpdated": "2024-08-01T12:23:45.347Z"
      },
      {
        "version": "3.16.2024073113",
        "lastUpdated": "2024-07-31T14:32:45.723Z"
      },
      {
        "version": "3.16.4",
        "lastUpdated": "2024-08-13T11:22:12.643Z"
      },
      {
        "version": "3.16.3",
        "lastUpdated": "2024-08-12T05:42:21.423Z"
      }
    ],
    "categories": ["Programming Languages"],
    "tags": ["build", "compile", "gradle", "gradle-build", "java", "json", "tasks"],
    "download_url": "https://marketplace.visualstudio.com/_apis/public/gallery/publishers/vscjava/vsextensions/vscode-gradle/3.16.2024111106/vspackage",
    "marketplace_url": "https://marketplace.visualstudio.com/items?itemName=vscjava.vscode-gradle"
  },
  {
    "extension_name": "vscjava.vscode-java-debug",
    "display_name": "Debugger for Java",
    "short_description": "A lightweight Java debugger for Visual Studio Code",
    "latest_version": "0.58.2024090204",
    "last_updated": "2024-09-02T05:00:13.933Z",
    "version_history": [
      {
        "version": "0.58.2024090204",
        "lastUpdated": "2024-09-02T05:00:13.933Z"
      },
      {
        "version": "0.58.2024072207",
        "lastUpdated": "2024-08-01T04:52:51.66Z"
      },
      {
        "version": "0.58.2024071907",
        "lastUpdated": "2024-07-19T08:18:12.56Z"
      },
      {
        "version": "0.58.1",
        "lastUpdated": "2024-10-31T08:34:52.273Z"
      },
      {
        "version": "0.58.0",
        "lastUpdated": "2024-06-27T04:22:39.563Z"
      },
      {
        "version": "0.57.2024061805",
        "lastUpdated": "2024-06-18T06:17:25.233Z"
      },
      {
        "version": "0.57.2024041008",
        "lastUpdated": "2024-04-10T09:03:32.553Z"
      },
      {
        "version": "0.57.0",
        "lastUpdated": "2024-03-26T05:04:57.26Z"
      },
      {
        "version": "0.56.2024032202",
        "lastUpdated": "2024-03-22T02:35:57.37Z"
      },
      {
        "version": "0.56.2024022605",
        "lastUpdated": "2024-02-26T13:14:05.243Z"
      },
      {
        "version": "0.56.2024021907",
        "lastUpdated": "2024-02-23T06:48:44.483Z"
      },
      {
        "version": "0.56.2024020601",
        "lastUpdated": "2024-02-06T02:11:21.367Z"
      },
      {
        "version": "0.56.2024013105",
        "lastUpdated": "2024-01-31T05:57:51.55Z"
      },
      {
        "version": "0.56.2",
        "lastUpdated": "2024-02-28T08:07:13.097Z"
      },
      {
        "version": "0.56.1",
        "lastUpdated": "2024-02-19T08:30:36.5Z"
      },
      {
        "version": "0.56.0",
        "lastUpdated": "2024-01-31T02:20:41.413Z"
      },
      {
        "version": "0.55.2023121302",
        "lastUpdated": "2023-12-13T02:14:37.48Z"
      },
      {
        "version": "0.55.0",
        "lastUpdated": "2023-11-01T09:42:57.5Z"
      },
      {
        "version": "0.54.2023092623",
        "lastUpdated": "2023-09-27T03:10:54.617Z"
      },
      {
        "version": "0.54.2023082803",
        "lastUpdated": "2023-08-28T05:27:33.59Z"
      }
    ],
    "categories": ["Programming Languages", "Debuggers"],
    "tags": ["debug", "debugger", "debuggers", "debugging", "java"],
    "download_url": "https://marketplace.visualstudio.com/_apis/public/gallery/publishers/vscjava/vsextensions/vscode-java-debug/0.58.2024090204/vspackage",
    "marketplace_url": "https://marketplace.visualstudio.com/items?itemName=vscjava.vscode-java-debug"
  },
  {
    "extension_name": "vscjava.vscode-java-dependency",
    "display_name": "Project Manager for Java",
    "short_description": "Manage Java projects in Visual Studio Code",
    "latest_version": "0.24.1",
    "last_updated": "2024-11-06T01:30:17.007Z",
    "version_history": [
      {
        "version": "0.24.1",
        "lastUpdated": "2024-11-06T01:30:17.007Z"
      },
      {
        "version": "0.24.0",
        "lastUpdated": "2024-07-24T08:03:50.213Z"
      },
      {
        "version": "0.23.2024070900",
        "lastUpdated": "2024-07-10T07:36:49.973Z"
      },
      {
        "version": "0.23.2024062807",
        "lastUpdated": "2024-06-28T10:27:47.073Z"
      },
      {
        "version": "0.23.2024062100",
        "lastUpdated": "2024-06-21T05:11:38.767Z"
      },
      {
        "version": "0.23.2024042600",
        "lastUpdated": "2024-05-11T04:47:56.3Z"
      },
      {
        "version": "0.23.2024041907",
        "lastUpdated": "2024-04-19T07:35:54.953Z"
      },
      {
        "version": "0.23.2024032505",
        "lastUpdated": "2024-03-25T06:12:07.87Z"
      },
      {
        "version": "0.23.2024022305",
        "lastUpdated": "2024-02-23T05:58:06.837Z"
      },
      {
        "version": "0.23.2024010506",
        "lastUpdated": "2024-01-05T07:08:13.573Z"
      },
      {
        "version": "0.23.2023120100",
        "lastUpdated": "2023-12-04T05:25:31.51Z"
      },
      {
        "version": "0.23.2023100802",
        "lastUpdated": "2023-10-08T02:46:35.663Z"
      },
      {
        "version": "0.23.2023080400",
        "lastUpdated": "2023-08-04T00:10:09.793Z"
      },
      {
        "version": "0.23.2023080300",
        "lastUpdated": "2023-08-03T00:12:15.093Z"
      },
      {
        "version": "0.23.2023072200",
        "lastUpdated": "2023-07-22T00:11:05.27Z"
      },
      {
        "version": "0.23.2023060200",
        "lastUpdated": "2023-06-02T00:14:15.92Z"
      },
      {
        "version": "0.23.2023053000",
        "lastUpdated": "2023-05-30T00:10:45.22Z"
      },
      {
        "version": "0.23.7",
        "lastUpdated": "2024-07-01T03:29:16.807Z"
      },
      {
        "version": "0.23.6",
        "lastUpdated": "2024-03-27T06:08:25.953Z"
      },
      {
        "version": "0.23.5",
        "lastUpdated": "2024-02-28T08:11:26.53Z"
      }
    ],
    "categories": ["Other"],
    "tags": ["explorer", "java", "keybindings", "project"],
    "download_url": "https://marketplace.visualstudio.com/_apis/public/gallery/publishers/vscjava/vsextensions/vscode-java-dependency/0.24.1/vspackage",
    "marketplace_url": "https://marketplace.visualstudio.com/items?itemName=vscjava.vscode-java-dependency"
  },
  {
    "extension_name": "vscjava.vscode-java-pack",
    "display_name": "Extension Pack for Java",
    "short_description": "Popular extensions for Java development that provides Java IntelliSense, debugging, testing, Maven/Gradle support, project management and more",
    "latest_version": "0.29.2024091906",
    "last_updated": "2024-09-19T07:02:49.44Z",
    "version_history": [
      {
        "version": "0.29.2024091906",
        "lastUpdated": "2024-09-19T07:02:49.44Z"
      },
      {
        "version": "0.29.2024091003",
        "lastUpdated": "2024-09-11T03:13:31.857Z"
      },
      {
        "version": "0.29.2024081515",
        "lastUpdated": "2024-08-16T00:20:06.743Z"
      },
      {
        "version": "0.29.0",
        "lastUpdated": "2024-08-13T02:32:59.077Z"
      },
      {
        "version": "0.28.2024080506",
        "lastUpdated": "2024-08-05T07:29:05.91Z"
      },
      {
        "version": "0.28.2024073107",
        "lastUpdated": "2024-07-31T08:29:12.133Z"
      },
      {
        "version": "0.28.0",
        "lastUpdated": "2024-08-01T03:30:30.553Z"
      },
      {
        "version": "0.27.2024072009",
        "lastUpdated": "2024-07-20T10:05:59.423Z"
      },
      {
        "version": "0.27.2024071908",
        "lastUpdated": "2024-07-19T08:34:52.927Z"
      },
      {
        "version": "0.27.2024062708",
        "lastUpdated": "2024-06-27T08:22:31.603Z"
      },
      {
        "version": "0.27.2024062103",
        "lastUpdated": "2024-06-21T05:20:12.763Z"
      },
      {
        "version": "0.27.2024061402",
        "lastUpdated": "2024-06-14T03:08:53.87Z"
      },
      {
        "version": "0.27.2024061302",
        "lastUpdated": "2024-06-13T05:17:09.993Z"
      },
      {
        "version": "0.27.2024060717",
        "lastUpdated": "2024-06-07T17:33:49.247Z"
      },
      {
        "version": "0.27.2024060609",
        "lastUpdated": "2024-06-06T09:29:47.47Z"
      },
      {
        "version": "0.27.2024060303",
        "lastUpdated": "2024-06-03T04:52:33.577Z"
      },
      {
        "version": "0.27.0",
        "lastUpdated": "2024-06-03T04:48:12.207Z"
      },
      {
        "version": "0.26.0",
        "lastUpdated": "2024-04-05T07:33:53.533Z"
      },
      {
        "version": "0.25.2024032507",
        "lastUpdated": "2024-03-25T07:53:58.27Z"
      },
      {
        "version": "0.25.2023121402",
        "lastUpdated": "2023-12-14T06:26:28.907Z"
      }
    ],
    "categories": ["Programming Languages", "Snippets", "Linters", "Debuggers", "Formatters", "Extension Packs"],
    "tags": ["debugger", "java", "junit", "keybindings", "maven", "spring"],
    "download_url": "https://marketplace.visualstudio.com/_apis/public/gallery/publishers/vscjava/vsextensions/vscode-java-pack/0.29.2024091906/vspackage",
    "marketplace_url": "https://marketplace.visualstudio.com/items?itemName=vscjava.vscode-java-pack"
  },
  {
    "extension_name": "vscjava.vscode-java-test",
    "display_name": "Test Runner for Java",
    "short_description": "Run and debug JUnit or TestNG test cases.",
    "latest_version": "0.43.0",
    "last_updated": "2024-11-11T06:48:08.403Z",
    "version_history": [
      {
        "version": "0.43.0",
        "lastUpdated": "2024-11-11T06:48:08.403Z"
      },
      {
        "version": "0.42.2024102102",
        "lastUpdated": "2024-11-06T01:45:37.03Z"
      },
      {
        "version": "0.42.2024080609",
        "lastUpdated": "2024-08-06T11:17:26.91Z"
      },
      {
        "version": "0.42.2024080106",
        "lastUpdated": "2024-08-01T07:59:09.273Z"
      },
      {
        "version": "0.42.0",
        "lastUpdated": "2024-08-01T04:05:36.8Z"
      },
      {
        "version": "0.41.2024070902",
        "lastUpdated": "2024-07-12T03:31:14.553Z"
      },
      {
        "version": "0.41.2024061208",
        "lastUpdated": "2024-06-12T11:20:05.197Z"
      },
      {
        "version": "0.41.2024042308",
        "lastUpdated": "2024-04-24T01:46:19.137Z"
      },
      {
        "version": "0.41.1",
        "lastUpdated": "2024-04-25T16:46:00.473Z"
      },
      {
        "version": "0.41.0",
        "lastUpdated": "2024-04-05T02:24:13.217Z"
      },
      {
        "version": "0.40.2024040105",
        "lastUpdated": "2024-04-01T09:09:50.787Z"
      },
      {
        "version": "0.40.2024032505",
        "lastUpdated": "2024-03-25T06:49:11.443Z"
      },
      {
        "version": "0.40.2024030709",
        "lastUpdated": "2024-03-08T02:57:55.27Z"
      },
      {
        "version": "0.40.2024030408",
        "lastUpdated": "2024-03-05T02:16:12.29Z"
      },
      {
        "version": "0.40.2024011806",
        "lastUpdated": "2024-01-18T08:01:33.467Z"
      },
      {
        "version": "0.40.2023122104",
        "lastUpdated": "2023-12-21T05:22:00.067Z"
      },
      {
        "version": "0.40.2023121902",
        "lastUpdated": "2023-12-19T05:29:14.273Z"
      },
      {
        "version": "0.40.2023101002",
        "lastUpdated": "2023-10-13T01:36:55.21Z"
      },
      {
        "version": "0.40.2023100808",
        "lastUpdated": "2023-10-08T08:26:05.127Z"
      },
      {
        "version": "0.40.2023100708",
        "lastUpdated": "2023-10-07T08:34:54.763Z"
      }
    ],
    "categories": ["Testing"],
    "tags": ["debug", "java", "junit", "test", "testng"],
    "download_url": "https://marketplace.visualstudio.com/_apis/public/gallery/publishers/vscjava/vsextensions/vscode-java-test/0.43.0/vspackage",
    "marketplace_url": "https://marketplace.visualstudio.com/items?itemName=vscjava.vscode-java-test"
  },
  {
    "extension_name": "vscjava.vscode-maven",
    "display_name": "Maven for Java",
    "short_description": "Manage Maven projects, execute goals, generate project from archetype, improve user experience for Java developers.",
    "latest_version": "0.44.2024072906",
    "last_updated": "2024-07-29T07:24:48.557Z",
    "version_history": [
      {
        "version": "0.44.2024072906",
        "lastUpdated": "2024-07-29T07:24:48.557Z"
      },
      {
        "version": "0.44.2024013105",
        "lastUpdated": "2024-01-31T05:35:10.997Z"
      },
      {
        "version": "0.44.0",
        "lastUpdated": "2024-01-31T05:34:20.71Z"
      },
      {
        "version": "0.43.2024011905",
        "lastUpdated": "2024-01-19T05:50:51.037Z"
      },
      {
        "version": "0.43.0",
        "lastUpdated": "2023-10-31T08:02:11.257Z"
      },
      {
        "version": "0.42.2023102703",
        "lastUpdated": "2023-10-27T03:08:52.65Z"
      },
      {
        "version": "0.42.2023102603",
        "lastUpdated": "2023-10-26T03:09:56.19Z"
      },
      {
        "version": "0.42.2023102503",
        "lastUpdated": "2023-10-25T03:11:38.353Z"
      },
      {
        "version": "0.42.2023102403",
        "lastUpdated": "2023-10-24T03:10:51.46Z"
      },
      {
        "version": "0.42.2023102401",
        "lastUpdated": "2023-10-24T02:12:12.21Z"
      },
      {
        "version": "0.42.2023092603",
        "lastUpdated": "2023-09-26T03:15:23.007Z"
      },
      {
        "version": "0.42.2023080103",
        "lastUpdated": "2023-08-01T03:12:44.98Z"
      },
      {
        "version": "0.42.0",
        "lastUpdated": "2023-08-01T01:49:01.74Z"
      },
      {
        "version": "0.41.2023072203",
        "lastUpdated": "2023-07-22T03:22:05.03Z"
      },
      {
        "version": "0.41.2023072103",
        "lastUpdated": "2023-07-21T03:10:36.913Z"
      },
      {
        "version": "0.41.2023042103",
        "lastUpdated": "2023-04-21T03:10:14.68Z"
      },
      {
        "version": "0.41.2023041503",
        "lastUpdated": "2023-04-15T03:09:42.227Z"
      },
      {
        "version": "0.41.2023041103",
        "lastUpdated": "2023-04-11T03:20:00.777Z"
      },
      {
        "version": "0.41.2023032803",
        "lastUpdated": "2023-03-28T03:11:38.117Z"
      },
      {
        "version": "0.41.2023032403",
        "lastUpdated": "2023-03-24T03:10:33.343Z"
      }
    ],
    "categories": ["Programming Languages"],
    "tags": ["Java", "Maven"],
    "download_url": "https://marketplace.visualstudio.com/_apis/public/gallery/publishers/vscjava/vsextensions/vscode-maven/0.44.2024072906/vspackage",
    "marketplace_url": "https://marketplace.visualstudio.com/items?itemName=vscjava.vscode-maven"
  },
  {
    "extension_name": "vscjava.vscode-spring-boot-dashboard",
    "display_name": "Spring Boot Dashboard",
    "short_description": "Spring Boot Dashboard for VS Code",
    "latest_version": "0.14.2024073000",
    "last_updated": "2024-07-30T02:02:58.963Z",
    "version_history": [
      {
        "version": "0.14.2024073000",
        "lastUpdated": "2024-07-30T02:02:58.963Z"
      },
      {
        "version": "0.14.0",
        "lastUpdated": "2024-05-27T05:47:25.72Z"
      },
      {
        "version": "0.13.2024042402",
        "lastUpdated": "2024-04-24T02:13:37.987Z"
      },
      {
        "version": "0.13.2023072200",
        "lastUpdated": "2023-07-22T00:08:35.483Z"
      },
      {
        "version": "0.13.2023071500",
        "lastUpdated": "2023-07-15T00:08:54.49Z"
      },
      {
        "version": "0.13.2023070100",
        "lastUpdated": "2023-07-01T00:08:24.85Z"
      },
      {
        "version": "0.13.2023060100",
        "lastUpdated": "2023-06-01T00:08:02.143Z"
      },
      {
        "version": "0.13.2023053100",
        "lastUpdated": "2023-05-31T00:13:15.13Z"
      },
      {
        "version": "0.13.2023051200",
        "lastUpdated": "2023-05-12T00:07:34.453Z"
      },
      {
        "version": "0.13.2023042600",
        "lastUpdated": "2023-04-26T00:08:07.127Z"
      },
      {
        "version": "0.13.2023042503",
        "lastUpdated": "2023-04-25T03:59:14.57Z"
      },
      {
        "version": "0.13.2023042500",
        "lastUpdated": "2023-04-25T00:08:12.95Z"
      },
      {
        "version": "0.13.1",
        "lastUpdated": "2023-05-31T03:15:32.46Z"
      },
      {
        "version": "0.13.0",
        "lastUpdated": "2023-04-25T05:28:29.6Z"
      },
      {
        "version": "0.12.2023041800",
        "lastUpdated": "2023-04-18T00:07:32.087Z"
      },
      {
        "version": "0.12.2023041400",
        "lastUpdated": "2023-04-14T00:08:02.857Z"
      },
      {
        "version": "0.12.2023040700",
        "lastUpdated": "2023-04-07T00:11:28.133Z"
      },
      {
        "version": "0.12.2023040500",
        "lastUpdated": "2023-04-05T00:09:30.22Z"
      },
      {
        "version": "0.12.2023040100",
        "lastUpdated": "2023-04-01T00:07:11.423Z"
      },
      {
        "version": "0.12.2023033000",
        "lastUpdated": "2023-03-30T00:09:46.59Z"
      }
    ],
    "categories": ["Other"],
    "tags": [],
    "download_url": "https://marketplace.visualstudio.com/_apis/public/gallery/publishers/vscjava/vsextensions/vscode-spring-boot-dashboard/0.14.2024073000/vspackage",
    "marketplace_url": "https://marketplace.visualstudio.com/items?itemName=vscjava.vscode-spring-boot-dashboard"
  },
  {
    "extension_name": "vscjava.vscode-spring-initializr",
    "display_name": "Spring Initializr Java Support",
    "short_description": "A lightweight extension based on Spring Initializr to generate quick start Spring Boot Java projects.",
    "latest_version": "0.11.2024112703",
    "last_updated": "2024-11-27T08:07:34.837Z",
    "version_history": [
      {
        "version": "0.11.2024112703",
        "lastUpdated": "2024-11-27T08:07:34.837Z"
      },
      {
        "version": "0.11.2024072912",
        "lastUpdated": "2024-07-30T01:59:02.297Z"
      },
      {
        "version": "0.11.2023070103",
        "lastUpdated": "2023-07-01T03:08:40.95Z"
      },
      {
        "version": "0.11.2023041103",
        "lastUpdated": "2023-04-11T03:20:07.453Z"
      },
      {
        "version": "0.11.2023031603",
        "lastUpdated": "2023-03-16T03:08:00.2Z"
      },
      {
        "version": "0.11.2023030203",
        "lastUpdated": "2023-03-02T03:06:54.64Z"
      },
      {
        "version": "0.11.2023013003",
        "lastUpdated": "2023-01-30T03:07:34.923Z"
      },
      {
        "version": "0.11.2023011003",
        "lastUpdated": "2023-01-10T03:10:09.673Z"
      },
      {
        "version": "0.11.2023010403",
        "lastUpdated": "2023-01-04T03:06:19.417Z"
      },
      {
        "version": "0.11.2022122403",
        "lastUpdated": "2022-12-24T03:06:36.953Z"
      },
      {
        "version": "0.11.2022122304",
        "lastUpdated": "2022-12-23T04:50:18.693Z"
      },
      {
        "version": "0.11.2022122303",
        "lastUpdated": "2022-12-23T03:04:04.51Z"
      },
      {
        "version": "0.11.2022090703",
        "lastUpdated": "2022-09-09T02:20:21.47Z"
      },
      {
        "version": "0.11.2",
        "lastUpdated": "2023-01-09T05:31:23.987Z"
      },
      {
        "version": "0.11.1",
        "lastUpdated": "2022-11-03T09:22:29.93Z"
      },
      {
        "version": "0.11.0",
        "lastUpdated": "2022-09-05T08:10:42.103Z"
      },
      {
        "version": "0.10.2022080203",
        "lastUpdated": "2022-08-02T03:05:42.863Z"
      },
      {
        "version": "0.10.2022072203",
        "lastUpdated": "2022-07-22T03:05:06.583Z"
      },
      {
        "version": "0.10.2022071503",
        "lastUpdated": "2022-07-15T03:05:47.273Z"
      },
      {
        "version": "0.10.2022071403",
        "lastUpdated": "2022-07-14T03:05:41.217Z"
      }
    ],
    "categories": ["Other"],
    "tags": ["java"],
    "download_url": "https://marketplace.visualstudio.com/_apis/public/gallery/publishers/vscjava/vsextensions/vscode-spring-initializr/0.11.2024112703/vspackage",
    "marketplace_url": "https://marketplace.visualstudio.com/items?itemName=vscjava.vscode-spring-initializr"
  },
  {
    "extension_name": "vscode-icons-team.vscode-icons",
    "display_name": "vscode-icons",
    "short_description": "Icons for Visual Studio Code",
    "latest_version": "12.11.0",
    "last_updated": "2025-01-29T20:48:14.633Z",
    "version_history": [
      {
        "version": "12.11.0",
        "lastUpdated": "2025-01-29T20:48:14.633Z"
      },
      {
        "version": "12.10.0",
        "lastUpdated": "2024-12-14T23:15:03.74Z"
      },
      {
        "version": "12.9.0",
        "lastUpdated": "2024-09-15T20:26:26.02Z"
      },
      {
        "version": "12.8.0",
        "lastUpdated": "2024-06-01T18:13:07.783Z"
      },
      {
        "version": "12.7.0",
        "lastUpdated": "2024-01-14T17:14:49.037Z"
      },
      {
        "version": "12.6.0",
        "lastUpdated": "2023-10-21T14:46:19.75Z"
      },
      {
        "version": "12.5.0",
        "lastUpdated": "2023-08-05T23:46:33.06Z"
      },
      {
        "version": "12.4.0",
        "lastUpdated": "2023-04-23T20:04:27.103Z"
      },
      {
        "version": "12.3.0",
        "lastUpdated": "2023-04-10T20:11:43.083Z"
      },
      {
        "version": "12.2.0",
        "lastUpdated": "2023-01-23T17:10:27.113Z"
      },
      {
        "version": "12.1.0",
        "lastUpdated": "2023-01-21T23:43:33.51Z"
      },
      {
        "version": "12.0.1",
        "lastUpdated": "2022-10-23T16:26:19.763Z"
      },
      {
        "version": "12.0.0",
        "lastUpdated": "2022-10-15T23:19:18.96Z"
      },
      {
        "version": "11.20.0",
        "lastUpdated": "2022-10-09T09:51:03.14Z"
      },
      {
        "version": "11.19.0",
        "lastUpdated": "2022-10-01T20:18:04.317Z"
      },
      {
        "version": "11.18.0",
        "lastUpdated": "2022-09-26T10:24:11.127Z"
      },
      {
        "version": "11.17.0",
        "lastUpdated": "2022-09-11T15:11:55.377Z"
      },
      {
        "version": "11.16.0",
        "lastUpdated": "2022-08-28T17:07:43.687Z"
      },
      {
        "version": "11.15.0",
        "lastUpdated": "2022-08-07T21:05:47.853Z"
      },
      {
        "version": "11.14.0",
        "lastUpdated": "2022-07-31T18:14:29.09Z"
      }
    ],
    "categories": ["Themes"],
    "tags": ["icons", "icon-theme", "multi-root ready", "portable mode ready", "theme"],
    "download_url": "https://marketplace.visualstudio.com/_apis/public/gallery/publishers/vscode-icons-team/vsextensions/vscode-icons/12.11.0/vspackage",
    "marketplace_url": "https://marketplace.visualstudio.com/items?itemName=vscode-icons-team.vscode-icons"
  },
  {
    "extension_name": "vscodevim.vim",
    "display_name": "Vim",
    "short_description": "Vim emulation for Visual Studio Code",
    "latest_version": "1.29.0",
    "last_updated": "2024-12-05T00:57:19.22Z",
    "version_history": [
      {
        "version": "1.29.0",
        "lastUpdated": "2024-12-05T00:57:19.22Z"
      },
      {
        "version": "1.28.1",
        "lastUpdated": "2024-09-07T16:46:04.917Z"
      },
      {
        "version": "1.28.0",
        "lastUpdated": "2024-08-26T03:51:16.63Z"
      },
      {
        "version": "1.27.3",
        "lastUpdated": "2024-05-21T01:14:43Z"
      },
      {
        "version": "1.27.2",
        "lastUpdated": "2023-12-23T02:00:25.297Z"
      },
      {
        "version": "1.27.1",
        "lastUpdated": "2023-11-22T21:31:58.257Z"
      },
      {
        "version": "1.27.0",
        "lastUpdated": "2023-11-18T02:50:23.873Z"
      },
      {
        "version": "1.26.2",
        "lastUpdated": "2023-10-22T03:21:31.517Z"
      },
      {
        "version": "1.26.1",
        "lastUpdated": "2023-10-10T00:49:42.077Z"
      },
      {
        "version": "1.26.0",
        "lastUpdated": "2023-09-09T23:35:26.013Z"
      },
      {
        "version": "1.25.2",
        "lastUpdated": "2023-03-02T04:45:39.01Z"
      },
      {
        "version": "1.25.1",
        "lastUpdated": "2023-03-01T05:55:29.547Z"
      },
      {
        "version": "1.25.0",
        "lastUpdated": "2023-03-01T04:04:17.193Z"
      },
      {
        "version": "1.24.3",
        "lastUpdated": "2022-11-07T02:59:49.41Z"
      },
      {
        "version": "1.24.2",
        "lastUpdated": "2022-10-30T00:42:27.41Z"
      },
      {
        "version": "1.24.1",
        "lastUpdated": "2022-09-27T02:43:05.167Z"
      },
      {
        "version": "1.24.0",
        "lastUpdated": "2022-09-27T00:40:06.54Z"
      },
      {
        "version": "1.23.2",
        "lastUpdated": "2022-08-02T02:48:43.08Z"
      },
      {
        "version": "1.23.1",
        "lastUpdated": "2022-06-28T19:39:05.947Z"
      },
      {
        "version": "1.23.0",
        "lastUpdated": "2022-06-28T02:53:34.393Z"
      }
    ],
    "categories": ["Keymaps"],
    "tags": ["keybindings", "vi", "vim", "Vimscript", "vscodevim"],
    "download_url": "https://marketplace.visualstudio.com/_apis/public/gallery/publishers/vscodevim/vsextensions/vim/1.29.0/vspackage",
    "marketplace_url": "https://marketplace.visualstudio.com/items?itemName=vscodevim.vim"
  },
  {
    "extension_name": "vsls-contrib.gistfs",
    "display_name": "GistPad",
    "short_description": "Manage your code snippets and developer notes using GitHub Gists and repositories.",
    "latest_version": "0.7.0",
    "last_updated": "2025-02-16T19:03:43.783Z",
    "version_history": [
      {
        "version": "0.7.0",
        "lastUpdated": "2025-02-16T19:03:43.783Z"
      },
      {
        "version": "0.6.0",
        "lastUpdated": "2023-11-19T21:25:55.01Z"
      },
      {
        "version": "0.4.1",
        "lastUpdated": "2022-04-25T23:05:04.313Z"
      },
      {
        "version": "0.4.0",
        "lastUpdated": "2022-04-15T15:42:06.14Z"
      },
      {
        "version": "0.3.0",
        "lastUpdated": "2021-07-06T20:42:49.07Z"
      },
      {
        "version": "0.2.9",
        "lastUpdated": "2021-06-16T04:15:16.187Z"
      },
      {
        "version": "0.2.8",
        "lastUpdated": "2021-04-08T01:54:14.43Z"
      },
      {
        "version": "0.2.7",
        "lastUpdated": "2021-03-30T02:06:02.447Z"
      },
      {
        "version": "0.2.6",
        "lastUpdated": "2021-03-22T05:55:23.883Z"
      },
      {
        "version": "0.2.5",
        "lastUpdated": "2021-03-22T04:27:55.533Z"
      },
      {
        "version": "0.2.4",
        "lastUpdated": "2021-03-22T02:40:45.537Z"
      },
      {
        "version": "0.2.3",
        "lastUpdated": "2021-03-20T02:51:12.08Z"
      },
      {
        "version": "0.2.2",
        "lastUpdated": "2021-02-02T19:43:00.817Z"
      },
      {
        "version": "0.2.1",
        "lastUpdated": "2020-12-29T00:22:50.793Z"
      },
      {
        "version": "0.2.0",
        "lastUpdated": "2020-12-26T21:18:22.017Z"
      },
      {
        "version": "0.1.12",
        "lastUpdated": "2020-11-29T03:33:19.13Z"
      },
      {
        "version": "0.1.11",
        "lastUpdated": "2020-11-27T19:16:06.54Z"
      },
      {
        "version": "0.1.10",
        "lastUpdated": "2020-11-26T03:49:19.16Z"
      },
      {
        "version": "0.1.9",
        "lastUpdated": "2020-11-17T17:42:09.917Z"
      },
      {
        "version": "0.1.8",
        "lastUpdated": "2020-07-16T23:40:45.747Z"
      }
    ],
    "categories": ["Other"],
    "tags": ["gist", "github", "json", "notes", "snippets", "wiki"],
    "download_url": "https://marketplace.visualstudio.com/_apis/public/gallery/publishers/vsls-contrib/vsextensions/gistfs/0.7.0/vspackage",
    "marketplace_url": "https://marketplace.visualstudio.com/items?itemName=vsls-contrib.gistfs"
  },
  {
    "extension_name": "vsls-contrib.gitdoc",
    "display_name": "GitDoc",
    "short_description": "Automatically commit/push/pull changes on save, so you can edit a Git repo like a multi-file, versioned document.",
    "latest_version": "0.2.3",
    "last_updated": "2024-12-26T20:45:59.673Z",
    "version_history": [
      {
        "version": "0.2.3",
        "lastUpdated": "2024-12-26T20:45:59.673Z"
      },
      {
        "version": "0.2.2",
        "lastUpdated": "2024-12-26T19:12:12.743Z"
      },
      {
        "version": "0.2.1",
        "lastUpdated": "2024-12-26T18:10:07.247Z"
      },
      {
        "version": "0.2.0",
        "lastUpdated": "2024-12-26T17:34:23.827Z"
      },
      {
        "version": "0.1.0",
        "lastUpdated": "2022-08-10T16:09:42.233Z"
      },
      {
        "version": "0.0.8",
        "lastUpdated": "2021-03-20T19:36:13.1Z"
      },
      {
        "version": "0.0.7",
        "lastUpdated": "2021-03-07T21:04:33.643Z"
      },
      {
        "version": "0.0.6",
        "lastUpdated": "2020-04-26T19:37:51.833Z"
      },
      {
        "version": "0.0.5",
        "lastUpdated": "2020-04-23T17:28:12.637Z"
      },
      {
        "version": "0.0.4",
        "lastUpdated": "2020-04-18T19:13:55.03Z"
      },
      {
        "version": "0.0.3",
        "lastUpdated": "2020-04-18T16:46:39.767Z"
      },
      {
        "version": "0.0.2",
        "lastUpdated": "2020-04-17T15:27:22.493Z"
      },
      {
        "version": "0.0.1",
        "lastUpdated": "2020-04-17T01:28:56.703Z"
      }
    ],
    "categories": ["Other"],
    "tags": ["commit", "git", "github-copilot", "sync"],
    "download_url": "https://marketplace.visualstudio.com/_apis/public/gallery/publishers/vsls-contrib/vsextensions/gitdoc/0.2.3/vspackage",
    "marketplace_url": "https://marketplace.visualstudio.com/items?itemName=vsls-contrib.gitdoc"
  },
  {
    "extension_name": "Vue.volar",
    "display_name": "Vue - Official",
    "short_description": "Language Support for Vue",
    "latest_version": "2.2.4",
    "last_updated": "2025-02-23T09:07:46.057Z",
    "version_history": [
      {
        "version": "2.2.4",
        "lastUpdated": "2025-02-23T09:07:46.057Z"
      },
      {
        "version": "2.2.2",
        "lastUpdated": "2025-02-15T16:37:18.513Z"
      },
      {
        "version": "2.2.0",
        "lastUpdated": "2024-12-23T20:12:11.75Z"
      },
      {
        "version": "2.1.10",
        "lastUpdated": "2024-10-30T19:28:48.427Z"
      },
      {
        "version": "2.1.8",
        "lastUpdated": "2024-10-26T16:12:45.773Z"
      },
      {
        "version": "2.1.6",
        "lastUpdated": "2024-09-04T19:14:48.847Z"
      },
      {
        "version": "2.1.4",
        "lastUpdated": "2024-08-31T19:03:44.863Z"
      },
      {
        "version": "2.1.2",
        "lastUpdated": "2024-08-29T08:28:48.287Z"
      },
      {
        "version": "2.1.0",
        "lastUpdated": "2024-08-29T00:35:26.433Z"
      },
      {
        "version": "2.0.28",
        "lastUpdated": "2024-07-22T06:39:47.707Z"
      },
      {
        "version": "2.0.26",
        "lastUpdated": "2024-07-04T12:49:54.33Z"
      },
      {
        "version": "2.0.24",
        "lastUpdated": "2024-06-30T07:49:30.983Z"
      },
      {
        "version": "2.0.22",
        "lastUpdated": "2024-06-23T15:54:17.373Z"
      },
      {
        "version": "2.0.21",
        "lastUpdated": "2024-06-08T14:50:09.967Z"
      },
      {
        "version": "2.0.20",
        "lastUpdated": "2024-06-08T07:36:31.957Z"
      },
      {
        "version": "2.0.19",
        "lastUpdated": "2024-05-16T05:00:41.217Z"
      },
      {
        "version": "2.0.18",
        "lastUpdated": "2024-05-15T12:09:59.92Z"
      },
      {
        "version": "2.0.17",
        "lastUpdated": "2024-05-10T09:02:30.743Z"
      },
      {
        "version": "2.0.16",
        "lastUpdated": "2024-05-01T03:41:28.73Z"
      },
      {
        "version": "2.0.15",
        "lastUpdated": "2024-04-30T02:36:25.707Z"
      }
    ],
    "categories": ["Programming Languages"],
    "tags": ["html", "jade", "json", "markdown", "plaintext", "vue"],
    "download_url": "https://marketplace.visualstudio.com/_apis/public/gallery/publishers/Vue/vsextensions/volar/2.2.4/vspackage",
    "marketplace_url": "https://marketplace.visualstudio.com/items?itemName=Vue.volar"
  },
  {
    "extension_name": "Vue.vscode-typescript-vue-plugin",
    "display_name": "TypeScript Vue Plugin (Volar)",
    "short_description": "Vue Plugin for TypeScript server",
    "latest_version": "1.8.27",
    "last_updated": "2023-12-26T10:26:43.827Z",
    "version_history": [
      {
        "version": "1.8.27",
        "lastUpdated": "2023-12-26T10:26:43.827Z"
      },
      {
        "version": "1.8.26",
        "lastUpdated": "2023-12-21T16:55:11.367Z"
      },
      {
        "version": "1.8.25",
        "lastUpdated": "2023-12-05T17:57:04.98Z"
      },
      {
        "version": "1.8.24",
        "lastUpdated": "2023-11-29T09:45:13.287Z"
      },
      {
        "version": "1.8.22",
        "lastUpdated": "2023-10-26T17:09:14.56Z"
      },
      {
        "version": "1.8.21",
        "lastUpdated": "2023-10-25T10:51:59.063Z"
      },
      {
        "version": "1.8.20",
        "lastUpdated": "2023-10-23T12:04:18.483Z"
      },
      {
        "version": "1.8.19",
        "lastUpdated": "2023-10-11T10:01:16.573Z"
      },
      {
        "version": "1.8.18",
        "lastUpdated": "2023-10-08T18:18:34.533Z"
      },
      {
        "version": "1.8.17",
        "lastUpdated": "2023-10-08T17:47:27.24Z"
      },
      {
        "version": "1.8.16",
        "lastUpdated": "2023-10-06T20:37:04.947Z"
      },
      {
        "version": "1.8.15",
        "lastUpdated": "2023-09-26T11:22:47.643Z"
      },
      {
        "version": "1.8.14",
        "lastUpdated": "2023-09-25T17:56:40.643Z"
      },
      {
        "version": "1.8.13",
        "lastUpdated": "2023-09-20T13:21:49.037Z"
      },
      {
        "version": "1.8.12",
        "lastUpdated": "2023-09-20T10:24:01.05Z"
      },
      {
        "version": "1.8.11",
        "lastUpdated": "2023-09-12T19:21:41.49Z"
      },
      {
        "version": "1.8.10",
        "lastUpdated": "2023-09-06T09:18:01.147Z"
      },
      {
        "version": "1.8.8",
        "lastUpdated": "2023-07-26T20:51:51.273Z"
      },
      {
        "version": "1.8.7",
        "lastUpdated": "2023-07-26T19:13:57.71Z"
      },
      {
        "version": "1.8.6",
        "lastUpdated": "2023-07-21T18:19:11.333Z"
      }
    ],
    "categories": ["Other"],
    "tags": [],
    "download_url": "https://marketplace.visualstudio.com/_apis/public/gallery/publishers/Vue/vsextensions/vscode-typescript-vue-plugin/1.8.27/vspackage",
    "marketplace_url": "https://marketplace.visualstudio.com/items?itemName=Vue.vscode-typescript-vue-plugin"
  },
  {
    "extension_name": "waderyan.gitblame",
    "display_name": "Git Blame",
    "short_description": "See git blame information in the status bar.",
    "latest_version": "11.1.2",
    "last_updated": "2025-02-14T20:35:03.153Z",
    "version_history": [
      {
        "version": "11.1.2",
        "lastUpdated": "2025-02-14T20:35:03.153Z"
      },
      {
        "version": "11.1.1",
        "lastUpdated": "2024-10-10T20:46:26.683Z"
      },
      {
        "version": "11.1.0",
        "lastUpdated": "2024-10-03T21:07:24.583Z"
      },
      {
        "version": "11.0.1",
        "lastUpdated": "2024-05-29T17:42:04.91Z"
      },
      {
        "version": "11.0.0",
        "lastUpdated": "2024-05-21T16:34:25.713Z"
      },
      {
        "version": "10.11.0",
        "lastUpdated": "2024-05-09T07:57:11.203Z"
      },
      {
        "version": "10.10.1",
        "lastUpdated": "2024-04-30T20:15:56.383Z"
      },
      {
        "version": "10.10.0",
        "lastUpdated": "2024-03-12T15:50:09.807Z"
      },
      {
        "version": "10.9.0",
        "lastUpdated": "2024-02-06T14:56:51.55Z"
      },
      {
        "version": "10.8.0",
        "lastUpdated": "2024-02-02T14:16:34.397Z"
      },
      {
        "version": "10.7.1",
        "lastUpdated": "2024-01-24T02:09:11.107Z"
      },
      {
        "version": "10.7.0",
        "lastUpdated": "2024-01-20T16:10:29.203Z"
      },
      {
        "version": "10.6.0",
        "lastUpdated": "2023-12-11T17:18:34.147Z"
      },
      {
        "version": "10.5.1",
        "lastUpdated": "2023-09-23T22:53:12.25Z"
      },
      {
        "version": "10.5.0",
        "lastUpdated": "2023-08-25T16:28:22.28Z"
      },
      {
        "version": "10.4.0",
        "lastUpdated": "2023-07-08T17:19:44.153Z"
      },
      {
        "version": "10.3.0",
        "lastUpdated": "2023-06-23T18:10:13.377Z"
      },
      {
        "version": "10.2.1",
        "lastUpdated": "2023-06-21T21:23:01.2Z"
      },
      {
        "version": "10.2.0",
        "lastUpdated": "2023-04-08T09:18:30.47Z"
      },
      {
        "version": "10.1.0",
        "lastUpdated": "2022-12-19T18:27:19.313Z"
      }
    ],
    "categories": ["Other"],
    "tags": ["bitbucket", "blame", "git", "gitblame", "github", "gitlab"],
    "download_url": "https://marketplace.visualstudio.com/_apis/public/gallery/publishers/waderyan/vsextensions/gitblame/11.1.2/vspackage",
    "marketplace_url": "https://marketplace.visualstudio.com/items?itemName=waderyan.gitblame"
  },
  {
    "extension_name": "WakaTime.vscode-wakatime",
    "display_name": "WakaTime",
    "short_description": "Metrics, insights, and time tracking automatically generated from your programming activity.",
    "latest_version": "25.0.0",
    "last_updated": "2024-12-20T08:45:13.613Z",
    "version_history": [
      {
        "version": "25.0.0",
        "lastUpdated": "2024-12-20T08:45:13.613Z"
      },
      {
        "version": "24.9.2",
        "lastUpdated": "2024-12-05T13:07:18.187Z"
      },
      {
        "version": "24.9.1",
        "lastUpdated": "2024-11-22T13:19:29.307Z"
      },
      {
        "version": "24.9.0",
        "lastUpdated": "2024-11-22T10:16:48.537Z"
      },
      {
        "version": "24.8.0",
        "lastUpdated": "2024-11-15T12:38:11.737Z"
      },
      {
        "version": "24.7.2",
        "lastUpdated": "2024-11-07T14:26:53.023Z"
      },
      {
        "version": "24.7.1",
        "lastUpdated": "2024-11-07T14:20:53.7Z"
      },
      {
        "version": "24.7.0",
        "lastUpdated": "2024-11-07T13:32:55.62Z"
      },
      {
        "version": "24.6.2",
        "lastUpdated": "2024-09-03T20:25:46.19Z"
      },
      {
        "version": "24.6.1",
        "lastUpdated": "2024-08-30T07:09:38.803Z"
      },
      {
        "version": "24.6.0",
        "lastUpdated": "2024-06-09T08:16:04.337Z"
      },
      {
        "version": "24.5.1",
        "lastUpdated": "2024-06-09T08:01:13.163Z"
      },
      {
        "version": "24.5.0",
        "lastUpdated": "2024-04-10T11:57:26.177Z"
      },
      {
        "version": "24.4.0",
        "lastUpdated": "2023-11-02T08:34:07.72Z"
      },
      {
        "version": "24.3.0",
        "lastUpdated": "2023-11-01T20:13:17.297Z"
      },
      {
        "version": "24.2.4",
        "lastUpdated": "2023-11-01T19:17:58.49Z"
      },
      {
        "version": "24.2.3",
        "lastUpdated": "2023-10-04T12:44:39.31Z"
      },
      {
        "version": "24.2.2",
        "lastUpdated": "2023-08-22T07:59:20.63Z"
      },
      {
        "version": "24.2.1",
        "lastUpdated": "2023-08-14T16:17:12.203Z"
      },
      {
        "version": "24.2.0",
        "lastUpdated": "2023-07-03T09:10:50.62Z"
      }
    ],
    "categories": ["Visualization", "Education"],
    "tags": [
      "analytics",
      "code",
      "code time",
      "codetime",
      "flow",
      "focus",
      "metrics",
      "productivity",
      "slack",
      "standup",
      "time",
      "time tracker",
      "time tracking",
      "timer",
      "todo",
      "tracker",
      "tracking",
      "wakatime",
      "worktime"
    ],
    "download_url": "https://marketplace.visualstudio.com/_apis/public/gallery/publishers/WakaTime/vsextensions/vscode-wakatime/25.0.0/vspackage",
    "marketplace_url": "https://marketplace.visualstudio.com/items?itemName=WakaTime.vscode-wakatime"
  },
  {
    "extension_name": "WallabyJs.console-ninja",
    "display_name": "Console Ninja",
    "short_description": "JavaScript console.log output and runtime errors right next to your code.",
    "latest_version": "1.0.393",
    "last_updated": "2025-02-25T02:59:49.04Z",
    "version_history": [
      {
        "version": "1.0.393",
        "lastUpdated": "2025-02-25T02:59:49.04Z"
      },
      {
        "version": "1.0.392",
        "lastUpdated": "2025-02-20T03:51:13.25Z"
      },
      {
        "version": "1.0.391",
        "lastUpdated": "2025-02-19T04:57:40.433Z"
      },
      {
        "version": "1.0.390",
        "lastUpdated": "2025-02-16T23:38:12.787Z"
      },
      {
        "version": "1.0.389",
        "lastUpdated": "2025-02-16T23:29:17.103Z"
      },
      {
        "version": "1.0.388",
        "lastUpdated": "2025-02-10T03:55:36.233Z"
      },
      {
        "version": "1.0.387",
        "lastUpdated": "2025-02-10T01:35:27.99Z"
      },
      {
        "version": "1.0.386",
        "lastUpdated": "2025-02-02T23:42:55.197Z"
      },
      {
        "version": "1.0.385",
        "lastUpdated": "2025-02-01T22:07:51.753Z"
      },
      {
        "version": "1.0.384",
        "lastUpdated": "2025-01-31T06:53:01.757Z"
      },
      {
        "version": "1.0.383",
        "lastUpdated": "2025-01-30T01:34:59.76Z"
      },
      {
        "version": "1.0.382",
        "lastUpdated": "2025-01-20T03:07:56.113Z"
      },
      {
        "version": "1.0.381",
        "lastUpdated": "2025-01-15T22:19:56.09Z"
      },
      {
        "version": "1.0.380",
        "lastUpdated": "2025-01-15T02:23:40.2Z"
      },
      {
        "version": "1.0.379",
        "lastUpdated": "2025-01-14T01:27:19.843Z"
      },
      {
        "version": "1.0.378",
        "lastUpdated": "2025-01-12T23:00:29.37Z"
      },
      {
        "version": "1.0.377",
        "lastUpdated": "2025-01-01T22:14:50.853Z"
      },
      {
        "version": "1.0.376",
        "lastUpdated": "2024-12-17T00:45:47.85Z"
      },
      {
        "version": "1.0.375",
        "lastUpdated": "2024-12-16T00:12:08.66Z"
      },
      {
        "version": "1.0.374",
        "lastUpdated": "2024-12-15T22:22:08.613Z"
      }
    ],
    "categories": ["Debuggers"],
    "tags": ["javascript", "keybindings"],
    "download_url": "https://marketplace.visualstudio.com/_apis/public/gallery/publishers/WallabyJs/vsextensions/console-ninja/1.0.393/vspackage",
    "marketplace_url": "https://marketplace.visualstudio.com/items?itemName=WallabyJs.console-ninja"
  },
  {
    "extension_name": "willasm.comment-highlighter",
    "display_name": "Comment Highlighter",
    "short_description": "Colorful Comment Highlighter for Visual Studio Code",
    "latest_version": "2.0.0",
    "last_updated": "2024-07-05T02:21:52.56Z",
    "version_history": [
      {
        "version": "2.0.0",
        "lastUpdated": "2024-07-05T02:21:52.56Z"
      }
    ],
    "categories": ["Snippets", "Formatters", "Visualization"],
    "tags": [
      "BUG",
      "CHANGED",
      "color",
      "colorful",
      "comments",
      "DEBUG",
      "FIXME",
      "HACK",
      "highlighter",
      "IDEA",
      "json",
      "keywords",
      "NOTE",
      "OPTIMIZE",
      "RESEARCH",
      "REVIEW",
      "snippet",
      "tags",
      "TEMP",
      "TODO"
    ],
    "download_url": "https://marketplace.visualstudio.com/_apis/public/gallery/publishers/willasm/vsextensions/comment-highlighter/2.0.0/vspackage",
    "marketplace_url": "https://marketplace.visualstudio.com/items?itemName=willasm.comment-highlighter"
  },
  {
    "extension_name": "wmaurer.change-case",
    "display_name": "change-case",
    "short_description": "Quickly change the case (camelCase, CONSTANT_CASE, snake_case, etc) of the current selection or current word",
    "latest_version": "1.0.0",
    "last_updated": "2016-11-01T20:34:36.183Z",
    "version_history": [
      {
        "version": "1.0.0",
        "lastUpdated": "2016-11-01T20:34:36.183Z"
      },
      {
        "version": "0.4.1",
        "lastUpdated": "2016-02-13T21:36:39.907Z"
      },
      {
        "version": "0.4.0",
        "lastUpdated": "2016-02-13T17:05:04.69Z"
      },
      {
        "version": "0.3.2",
        "lastUpdated": "2015-12-09T20:24:05.267Z"
      },
      {
        "version": "0.3.1",
        "lastUpdated": "2015-11-28T09:21:50.443Z"
      },
      {
        "version": "0.3.0",
        "lastUpdated": "2015-11-28T09:01:10.09Z"
      },
      {
        "version": "0.2.3",
        "lastUpdated": "2015-11-20T07:33:23.96Z"
      },
      {
        "version": "0.2.2",
        "lastUpdated": "2015-11-20T07:30:12.52Z"
      },
      {
        "version": "0.2.1",
        "lastUpdated": "2015-11-18T21:16:59.78Z"
      },
      {
        "version": "0.2.0",
        "lastUpdated": "2015-11-08T21:03:21.87Z"
      },
      {
        "version": "0.1.0",
        "lastUpdated": "2015-10-25T08:35:30.547Z"
      }
    ],
    "categories": ["Other"],
    "tags": [],
    "download_url": "https://marketplace.visualstudio.com/_apis/public/gallery/publishers/wmaurer/vsextensions/change-case/1.0.0/vspackage",
    "marketplace_url": "https://marketplace.visualstudio.com/items?itemName=wmaurer.change-case"
  },
  {
    "extension_name": "yxl.cloudmusic",
    "display_name": "Cloudmusic",
    "short_description": "Netease Music for VS Code",
    "latest_version": "9.22.0",
    "last_updated": "2024-06-04T15:37:27.85Z",
    "version_history": [
      {
        "version": "9.22.0",
        "lastUpdated": "2024-06-04T15:37:27.85Z"
      },
      {
        "version": "9.21.3",
        "lastUpdated": "2024-05-28T18:42:50.603Z"
      },
      {
        "version": "9.21.2",
        "lastUpdated": "2024-05-28T16:35:02.403Z"
      },
      {
        "version": "9.21.1",
        "lastUpdated": "2024-05-28T16:18:19.347Z"
      },
      {
        "version": "9.20.2",
        "lastUpdated": "2024-04-14T05:32:31.46Z"
      },
      {
        "version": "9.20.1",
        "lastUpdated": "2024-04-14T05:24:39.237Z"
      },
      {
        "version": "9.20.0",
        "lastUpdated": "2024-04-14T04:56:35.497Z"
      },
      {
        "version": "9.19.2",
        "lastUpdated": "2023-08-26T03:29:42.007Z"
      },
      {
        "version": "9.19.1",
        "lastUpdated": "2023-04-03T13:37:50.823Z"
      },
      {
        "version": "9.19.0",
        "lastUpdated": "2023-03-04T03:24:54.69Z"
      },
      {
        "version": "9.18.0",
        "lastUpdated": "2023-01-19T05:03:55.44Z"
      },
      {
        "version": "9.17.1",
        "lastUpdated": "2022-12-11T04:49:30.91Z"
      },
      {
        "version": "9.17.0",
        "lastUpdated": "2022-09-24T08:05:05.29Z"
      },
      {
        "version": "9.16.9",
        "lastUpdated": "2022-09-19T14:10:57.543Z"
      },
      {
        "version": "9.16.8",
        "lastUpdated": "2022-09-13T15:06:30.717Z"
      },
      {
        "version": "9.16.7",
        "lastUpdated": "2022-09-12T09:57:30.787Z"
      },
      {
        "version": "9.16.6",
        "lastUpdated": "2022-09-08T15:28:40.893Z"
      },
      {
        "version": "9.16.5",
        "lastUpdated": "2022-09-07T18:02:42.17Z"
      },
      {
        "version": "9.16.4",
        "lastUpdated": "2022-09-07T07:25:25.89Z"
      },
      {
        "version": "9.16.3",
        "lastUpdated": "2022-09-07T01:23:06.493Z"
      }
    ],
    "categories": ["Other"],
    "tags": ["cloudmusic", "music", "Netease", "网易云", "网易云音乐", "音乐"],
    "download_url": "https://marketplace.visualstudio.com/_apis/public/gallery/publishers/yxl/vsextensions/cloudmusic/9.22.0/vspackage",
    "marketplace_url": "https://marketplace.visualstudio.com/items?itemName=yxl.cloudmusic"
  },
  {
    "extension_name": "yzhang.markdown-all-in-one",
    "display_name": "Markdown All in One",
    "short_description": "All you need to write Markdown (keyboard shortcuts, table of contents, auto preview and more)",
    "latest_version": "3.6.2",
    "last_updated": "2024-01-15T13:17:39.76Z",
    "version_history": [
      {
        "version": "3.6.2",
        "lastUpdated": "2024-01-15T13:17:39.76Z"
      },
      {
        "version": "3.6.1",
        "lastUpdated": "2024-01-09T13:23:42.317Z"
      },
      {
        "version": "3.6.0",
        "lastUpdated": "2024-01-08T15:40:49.813Z"
      },
      {
        "version": "3.5.1",
        "lastUpdated": "2023-03-26T08:31:17.263Z"
      },
      {
        "version": "3.5.0",
        "lastUpdated": "2022-11-20T12:46:57.743Z"
      },
      {
        "version": "3.4.4",
        "lastUpdated": "2022-08-20T16:40:04.8Z"
      },
      {
        "version": "3.4.3",
        "lastUpdated": "2022-04-24T14:08:29.52Z"
      },
      {
        "version": "3.4.2",
        "lastUpdated": "2022-04-17T16:11:51.84Z"
      },
      {
        "version": "3.4.1",
        "lastUpdated": "2022-04-17T15:00:43.313Z"
      },
      {
        "version": "3.4.0",
        "lastUpdated": "2020-11-14T03:14:31.403Z"
      },
      {
        "version": "3.3.0",
        "lastUpdated": "2020-08-31T09:14:34.77Z"
      },
      {
        "version": "3.2.0",
        "lastUpdated": "2020-07-25T04:16:13.64Z"
      },
      {
        "version": "3.1.0",
        "lastUpdated": "2020-06-20T02:21:51.673Z"
      },
      {
        "version": "3.0.0",
        "lastUpdated": "2020-05-30T09:52:52.52Z"
      },
      {
        "version": "2.8.0",
        "lastUpdated": "2020-04-10T04:27:00.183Z"
      },
      {
        "version": "2.7.0",
        "lastUpdated": "2020-01-11T07:15:04.123Z"
      },
      {
        "version": "2.6.1",
        "lastUpdated": "2019-12-12T14:27:07.513Z"
      },
      {
        "version": "2.6.0",
        "lastUpdated": "2019-12-08T09:45:23.19Z"
      },
      {
        "version": "2.5.1",
        "lastUpdated": "2019-10-12T05:52:31.93Z"
      },
      {
        "version": "2.5.0",
        "lastUpdated": "2019-10-11T16:13:05.18Z"
      }
    ],
    "categories": ["Programming Languages", "Formatters"],
    "tags": ["keybindings", "markdown", "quarto", "rmd"],
    "download_url": "https://marketplace.visualstudio.com/_apis/public/gallery/publishers/yzhang/vsextensions/markdown-all-in-one/3.6.2/vspackage",
    "marketplace_url": "https://marketplace.visualstudio.com/items?itemName=yzhang.markdown-all-in-one"
  },
  {
    "extension_name": "zhuangtongfa.Material-theme",
    "display_name": "One Dark Pro",
    "short_description": "Atom's iconic One Dark theme for Visual Studio Code",
    "latest_version": "3.19.0",
    "last_updated": "2025-02-09T15:48:47.563Z",
    "version_history": [
      {
        "version": "3.19.0",
        "lastUpdated": "2025-02-09T15:48:47.563Z"
      },
      {
        "version": "3.18.0",
        "lastUpdated": "2025-02-01T14:07:14.147Z"
      },
      {
        "version": "3.17.7",
        "lastUpdated": "2024-12-03T06:20:18.61Z"
      },
      {
        "version": "3.17.6",
        "lastUpdated": "2024-11-07T10:10:49.1Z"
      },
      {
        "version": "3.17.5",
        "lastUpdated": "2024-09-21T05:28:08.34Z"
      },
      {
        "version": "3.17.4",
        "lastUpdated": "2024-09-20T01:41:39.333Z"
      },
      {
        "version": "3.17.3",
        "lastUpdated": "2024-09-13T02:48:18.6Z"
      },
      {
        "version": "3.17.2",
        "lastUpdated": "2024-04-25T06:41:10.67Z"
      },
      {
        "version": "3.17.1",
        "lastUpdated": "2024-04-25T06:12:19.537Z"
      },
      {
        "version": "3.17.0",
        "lastUpdated": "2024-03-13T03:14:19.503Z"
      },
      {
        "version": "3.16.2",
        "lastUpdated": "2023-10-16T07:18:04.113Z"
      },
      {
        "version": "3.16.1",
        "lastUpdated": "2023-10-16T07:01:46.233Z"
      },
      {
        "version": "3.16.0",
        "lastUpdated": "2023-07-21T03:39:09.457Z"
      },
      {
        "version": "3.15.18",
        "lastUpdated": "2023-07-04T03:24:33.29Z"
      },
      {
        "version": "3.15.17",
        "lastUpdated": "2023-06-07T12:01:53.01Z"
      },
      {
        "version": "3.15.16",
        "lastUpdated": "2023-06-07T11:19:02.237Z"
      },
      {
        "version": "3.15.15",
        "lastUpdated": "2023-06-01T15:28:00.003Z"
      },
      {
        "version": "3.15.14",
        "lastUpdated": "2023-05-24T03:39:40.247Z"
      },
      {
        "version": "3.15.13",
        "lastUpdated": "2023-05-12T01:52:08.713Z"
      },
      {
        "version": "3.15.8",
        "lastUpdated": "2023-03-09T09:05:53.43Z"
      }
    ],
    "categories": ["Themes"],
    "tags": ["atom", "color-theme", "one dark", "one dark pro", "OneDark", "onedark pro", "theme"],
    "download_url": "https://marketplace.visualstudio.com/_apis/public/gallery/publishers/zhuangtongfa/vsextensions/Material-theme/3.19.0/vspackage",
    "marketplace_url": "https://marketplace.visualstudio.com/items?itemName=zhuangtongfa.Material-theme"
  }
]<|MERGE_RESOLUTION|>--- conflicted
+++ resolved
@@ -1919,38 +1919,9 @@
         "lastUpdated": "2025-01-21T18:12:06.43Z"
       }
     ],
-<<<<<<< HEAD
     "categories": ["Programming Languages", "Snippets", "Machine Learning", "Education", "AI", "Chat"],
     "tags": ["ai", "chatgpt", "claude", "codegpt", "codestral", "copilot", "github", "json", "jsonc", "keybindings", "llama", "mistral", "Prompt Language", "promptLanguage", "sonnet"],
-    "download_url": "https://marketplace.visualstudio.com/_apis/public/gallery/publishers/Continue/vsextensions/continue/0.9.271/vspackage",
-=======
-    "categories": [
-      "Programming Languages",
-      "Snippets",
-      "Machine Learning",
-      "Education",
-      "AI",
-      "Chat"
-    ],
-    "tags": [
-      "ai",
-      "chatgpt",
-      "claude",
-      "codegpt",
-      "codestral",
-      "copilot",
-      "github",
-      "json",
-      "jsonc",
-      "keybindings",
-      "llama",
-      "mistral",
-      "Prompt Language",
-      "promptLanguage",
-      "sonnet"
-    ],
     "download_url": "https://marketplace.visualstudio.com/_apis/public/gallery/publishers/Continue/vsextensions/continue/1.1.1/vspackage",
->>>>>>> 31a338f6
     "marketplace_url": "https://marketplace.visualstudio.com/items?itemName=Continue.continue"
   },
   {
@@ -2329,9 +2300,13 @@
     "extension_name": "denoland.vscode-deno",
     "display_name": "Deno",
     "short_description": "A language server client for Deno.",
-    "latest_version": "3.43.4",
-    "last_updated": "2025-02-25T14:57:07.737Z",
-    "version_history": [
+    "latest_version": "3.43.5",
+    "last_updated": "2025-02-26T14:12:42.88Z",
+    "version_history": [
+      {
+        "version": "3.43.5",
+        "lastUpdated": "2025-02-26T14:12:42.88Z"
+      },
       {
         "version": "3.43.4",
         "lastUpdated": "2025-02-25T14:57:07.737Z"
@@ -2407,15 +2382,11 @@
       {
         "version": "3.33.2",
         "lastUpdated": "2024-01-25T16:28:51.35Z"
-      },
-      {
-        "version": "3.33.1",
-        "lastUpdated": "2024-01-25T15:42:48.103Z"
       }
     ],
     "categories": ["Programming Languages", "Linters", "Debuggers", "Formatters"],
     "tags": ["debuggers", "deno", "javascript", "javascriptreact", "json", "jsonc", "markdown", "typescript", "typescriptreact"],
-    "download_url": "https://marketplace.visualstudio.com/_apis/public/gallery/publishers/denoland/vsextensions/vscode-deno/3.43.4/vspackage",
+    "download_url": "https://marketplace.visualstudio.com/_apis/public/gallery/publishers/denoland/vsextensions/vscode-deno/3.43.5/vspackage",
     "marketplace_url": "https://marketplace.visualstudio.com/items?itemName=denoland.vscode-deno"
   },
   {
@@ -3064,23 +3035,8 @@
         "lastUpdated": "2025-02-06T19:26:22.193Z"
       }
     ],
-<<<<<<< HEAD
     "categories": ["SCM Providers"],
     "tags": ["annotation", "blame", "git", "gitlens", "keybindings", "log", "multi-root ready"],
-=======
-    "categories": [
-      "SCM Providers"
-    ],
-    "tags": [
-      "annotation",
-      "blame",
-      "git",
-      "gitlens",
-      "keybindings",
-      "log",
-      "multi-root ready"
-    ],
->>>>>>> 31a338f6
     "download_url": "https://marketplace.visualstudio.com/_apis/public/gallery/publishers/eamodio/vsextensions/gitlens/2025.2.2604/vspackage",
     "marketplace_url": "https://marketplace.visualstudio.com/items?itemName=eamodio.gitlens"
   },
@@ -3935,9 +3891,13 @@
     "extension_name": "GitHub.copilot",
     "display_name": "GitHub Copilot",
     "short_description": "Your AI pair programmer",
-    "latest_version": "1.276.1398",
-    "last_updated": "2025-02-26T01:45:42.047Z",
-    "version_history": [
+    "latest_version": "1.276.1399",
+    "last_updated": "2025-02-26T16:19:37.223Z",
+    "version_history": [
+      {
+        "version": "1.276.1399",
+        "lastUpdated": "2025-02-26T16:19:37.223Z"
+      },
       {
         "version": "1.276.1398",
         "lastUpdated": "2025-02-26T01:45:42.047Z"
@@ -4013,10 +3973,6 @@
       {
         "version": "1.272.0",
         "lastUpdated": "2025-02-17T14:33:34.043Z"
-      },
-      {
-        "version": "1.271.1378",
-        "lastUpdated": "2025-02-14T22:05:48.183Z"
       }
     ],
     "categories": ["Programming Languages", "Machine Learning", "AI", "Chat"],
@@ -4045,7 +4001,7 @@
       "snippets",
       "typescript"
     ],
-    "download_url": "https://marketplace.visualstudio.com/_apis/public/gallery/publishers/GitHub/vsextensions/copilot/1.276.1398/vspackage",
+    "download_url": "https://marketplace.visualstudio.com/_apis/public/gallery/publishers/GitHub/vsextensions/copilot/1.276.1399/vspackage",
     "marketplace_url": "https://marketplace.visualstudio.com/items?itemName=GitHub.copilot"
   },
   {
@@ -5428,27 +5384,9 @@
         "lastUpdated": "2021-03-11T19:07:11.573Z"
       }
     ],
-<<<<<<< HEAD
     "categories": ["Visualization"],
     "tags": ["architecture", "code link", "diagram", "diagrams.net", "Draw.io", "drawio", "keybindings", "uml", "visio"],
-    "download_url": "https://marketplace.visualstudio.com/_apis/public/gallery/publishers/hediet/vsextensions/vscode-drawio/1.9.250219012/vspackage",
-=======
-    "categories": [
-      "Visualization"
-    ],
-    "tags": [
-      "architecture",
-      "code link",
-      "diagram",
-      "diagrams.net",
-      "Draw.io",
-      "drawio",
-      "keybindings",
-      "uml",
-      "visio"
-    ],
     "download_url": "https://marketplace.visualstudio.com/_apis/public/gallery/publishers/hediet/vsextensions/vscode-drawio/1.9.250226013/vspackage",
->>>>>>> 31a338f6
     "marketplace_url": "https://marketplace.visualstudio.com/items?itemName=hediet.vscode-drawio"
   },
   {
@@ -6824,18 +6762,8 @@
         "lastUpdated": "2024-10-02T09:21:35.55Z"
       }
     ],
-<<<<<<< HEAD
     "categories": ["Language Packs"],
     "tags": ["lp-zh-cn", "中文(简体)"],
-=======
-    "categories": [
-      "Language Packs"
-    ],
-    "tags": [
-      "lp-zh-cn",
-      "中文(简体)"
-    ],
->>>>>>> 31a338f6
     "download_url": "https://marketplace.visualstudio.com/_apis/public/gallery/publishers/MS-CEINTL/vsextensions/vscode-language-pack-zh-hans/1.98.2025022609/vspackage",
     "marketplace_url": "https://marketplace.visualstudio.com/items?itemName=MS-CEINTL.vscode-language-pack-zh-hans"
   },
@@ -10837,28 +10765,8 @@
         "lastUpdated": "2025-01-09T08:26:19.7Z"
       }
     ],
-<<<<<<< HEAD
     "categories": ["Programming Languages", "Snippets", "Linters", "Formatters"],
     "tags": ["Gradle Kotlin DSL", "gradle-kotlin-dsl", "java", "Java Properties", "java-properties", "json", "keybindings", "linters", "multi-root ready"],
-=======
-    "categories": [
-      "Programming Languages",
-      "Snippets",
-      "Linters",
-      "Formatters"
-    ],
-    "tags": [
-      "Gradle Kotlin DSL",
-      "gradle-kotlin-dsl",
-      "java",
-      "Java Properties",
-      "java-properties",
-      "json",
-      "keybindings",
-      "linters",
-      "multi-root ready"
-    ],
->>>>>>> 31a338f6
     "download_url": "https://marketplace.visualstudio.com/_apis/public/gallery/publishers/redhat/vsextensions/java/1.40.2025022608/vspackage",
     "marketplace_url": "https://marketplace.visualstudio.com/items?itemName=redhat.java"
   },
